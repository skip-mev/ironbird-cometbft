package node

import (
	"bytes"
	"context"
	"errors"
	"fmt"
	"net"
	"net/http"
	_ "net/http/pprof" //nolint: gosec
	"os"
	"time"

	cfg "github.com/cometbft/cometbft/config"
<<<<<<< HEAD
	cs "github.com/cometbft/cometbft/consensus"
	"github.com/cometbft/cometbft/evidence"
	"github.com/cometbft/cometbft/light"
	"github.com/cometbft/cometbft/mempool/cat"

=======
	bc "github.com/cometbft/cometbft/internal/blocksync"
	cs "github.com/cometbft/cometbft/internal/consensus"
	"github.com/cometbft/cometbft/internal/evidence"
	cmtpubsub "github.com/cometbft/cometbft/internal/pubsub"
	"github.com/cometbft/cometbft/internal/service"
	sm "github.com/cometbft/cometbft/internal/state"
	"github.com/cometbft/cometbft/internal/state/indexer"
	"github.com/cometbft/cometbft/internal/state/txindex"
	"github.com/cometbft/cometbft/internal/state/txindex/null"
	"github.com/cometbft/cometbft/internal/statesync"
	"github.com/cometbft/cometbft/internal/store"
>>>>>>> f14c2f41
	"github.com/cometbft/cometbft/libs/log"
	"github.com/cometbft/cometbft/light"
	mempl "github.com/cometbft/cometbft/mempool"
	"github.com/cometbft/cometbft/p2p"
	"github.com/cometbft/cometbft/p2p/pex"
	"github.com/cometbft/cometbft/proxy"
	rpccore "github.com/cometbft/cometbft/rpc/core"
	grpcserver "github.com/cometbft/cometbft/rpc/grpc/server"
	grpcprivserver "github.com/cometbft/cometbft/rpc/grpc/server/privileged"
	rpcserver "github.com/cometbft/cometbft/rpc/jsonrpc/server"
	"github.com/cometbft/cometbft/types"
	cmttime "github.com/cometbft/cometbft/types/time"
	"github.com/cometbft/cometbft/version"
	"github.com/prometheus/client_golang/prometheus"
	"github.com/prometheus/client_golang/prometheus/promhttp"
	"github.com/rs/cors"
)

// Node is the highest level interface to a full CometBFT node.
// It includes all configuration information and running services.
type Node struct {
	service.BaseService

	// config
	config        *cfg.Config
	genesisDoc    *types.GenesisDoc   // initial validator set
	privValidator types.PrivValidator // local node's validator key

	// network
	transport   *p2p.MultiplexTransport
	sw          *p2p.Switch  // p2p connections
	addrBook    pex.AddrBook // known peers
	nodeInfo    p2p.NodeInfo
	nodeKey     *p2p.NodeKey // our node privkey
	isListening bool

	// services
	eventBus          *types.EventBus // pub/sub for services
	stateStore        sm.Store
	blockStore        *store.BlockStore // store the blockchain to disk
	pruner            *sm.Pruner
<<<<<<< HEAD
	bcReactor         p2p.Reactor       // for block-syncing
	mempoolReactor    mempl.SyncReactor // for gossipping transactions
=======
	bcReactor         p2p.Reactor        // for block-syncing
	mempoolReactor    waitSyncP2PReactor // for gossipping transactions
>>>>>>> f14c2f41
	mempool           mempl.Mempool
	stateSync         bool                    // whether the node should state sync on startup
	stateSyncReactor  *statesync.Reactor      // for hosting and restoring state sync snapshots
	stateSyncProvider statesync.StateProvider // provides state data for bootstrapping a node
	stateSyncGenesis  sm.State                // provides the genesis state for state sync
	consensusState    *cs.State               // latest consensus state
	consensusReactor  *cs.Reactor             // for participating in the consensus
	pexReactor        *pex.Reactor            // for exchanging peer addresses
	evidencePool      *evidence.Pool          // tracking evidence
	proxyApp          proxy.AppConns          // connection to the application
	rpcListeners      []net.Listener          // rpc servers
	txIndexer         txindex.TxIndexer
	blockIndexer      indexer.BlockIndexer
	indexerService    *txindex.IndexerService
	prometheusSrv     *http.Server
	pprofSrv          *http.Server
}

type waitSyncP2PReactor interface {
	p2p.Reactor
	// required by RPC service
	WaitSync() bool
}

// Option sets a parameter for the node.
type Option func(*Node)

// CustomReactors allows you to add custom reactors (name -> p2p.Reactor) to
// the node's Switch.
//
// WARNING: using any name from the below list of the existing reactors will
// result in replacing it with the custom one.
//
//   - MEMPOOL
//   - BLOCKSYNC
//   - CONSENSUS
//   - EVIDENCE
//   - PEX
//   - STATESYNC
func CustomReactors(reactors map[string]p2p.Reactor) Option {
	return func(n *Node) {
		for name, reactor := range reactors {
			if existingReactor := n.sw.Reactor(name); existingReactor != nil {
				n.sw.Logger.Info("Replacing existing reactor with a custom one",
					"name", name, "existing", existingReactor, "custom", reactor)
				n.sw.RemoveReactor(name, existingReactor)
			}
			n.sw.AddReactor(name, reactor)
			// register the new channels to the nodeInfo
			// NOTE: This is a bit messy now with the type casting but is
			// cleaned up in the following version when NodeInfo is changed from
			// and interface to a concrete type
			if ni, ok := n.nodeInfo.(p2p.DefaultNodeInfo); ok {
				for _, chDesc := range reactor.GetChannels() {
					if !ni.HasChannel(chDesc.ID) {
						ni.Channels = append(ni.Channels, chDesc.ID)
						n.transport.AddChannel(chDesc.ID)
					}
				}
				n.nodeInfo = ni
			} else {
				n.Logger.Error("Node info is not of type DefaultNodeInfo. Custom reactor channels can not be added.")
			}
		}
	}
}

// StateProvider overrides the state provider used by state sync to retrieve trusted app hashes and
// build a State object for bootstrapping the node.
// WARNING: this interface is considered unstable and subject to change.
func StateProvider(stateProvider statesync.StateProvider) Option {
	return func(n *Node) {
		n.stateSyncProvider = stateProvider
	}
}

// BootstrapState synchronizes the stores with the application after state sync
// has been performed offline. It is expected that the block store and state
// store are empty at the time the function is called.
//
// If the block store is not empty, the function returns an error.
func BootstrapState(ctx context.Context, config *cfg.Config, dbProvider cfg.DBProvider, height uint64, appHash []byte) (err error) {
	logger := log.NewTMLogger(log.NewSyncWriter(os.Stdout))
	if ctx == nil {
		ctx = context.Background()
	}

	if config == nil {
		logger.Info("no config provided, using default configuration")
		config = cfg.DefaultConfig()
	}

	if dbProvider == nil {
		dbProvider = cfg.DefaultDBProvider
	}
	blockStore, stateDB, err := initDBs(config, dbProvider)

	defer func() {
		if derr := blockStore.Close(); derr != nil {
			logger.Error("Failed to close blockstore", "err", derr)
			// Set the return value
			err = derr
		}
	}()

	if err != nil {
		return err
	}

	if !blockStore.IsEmpty() {
		return fmt.Errorf("blockstore not empty, trying to initialize non empty state")
	}

	stateStore := sm.NewStore(stateDB, sm.StoreOptions{
		DiscardABCIResponses: config.Storage.DiscardABCIResponses,
	})

	defer func() {
		if derr := stateStore.Close(); derr != nil {
			logger.Error("Failed to close statestore", "err", derr)
			// Set the return value
			err = derr
		}
	}()
	state, err := stateStore.Load()
	if err != nil {
		return err
	}

	if !state.IsEmpty() {
		return fmt.Errorf("state not empty, trying to initialize non empty state")
	}

	genState, _, err := LoadStateFromDBOrGenesisDocProvider(stateDB, DefaultGenesisDocProviderFunc(config), config.Storage.GenesisHash)
	if err != nil {
		return err
	}

	stateProvider, err := statesync.NewLightClientStateProvider(
		ctx,
		genState.ChainID, genState.Version, genState.InitialHeight,
		config.StateSync.RPCServers, light.TrustOptions{
			Period: config.StateSync.TrustPeriod,
			Height: config.StateSync.TrustHeight,
			Hash:   config.StateSync.TrustHashBytes(),
		}, logger.With("module", "light"))
	if err != nil {
		return fmt.Errorf("failed to set up light client state provider: %w", err)
	}

	state, err = stateProvider.State(ctx, height)
	if err != nil {
		return err
	}
	if appHash == nil {
		logger.Info("warning: cannot verify appHash. Verification will happen when node boots up!")
	} else if !bytes.Equal(appHash, state.AppHash) {
		if err := blockStore.Close(); err != nil {
			logger.Error("failed to close blockstore: %w", err)
		}
		if err := stateStore.Close(); err != nil {
			logger.Error("failed to close statestore: %w", err)
		}
		return fmt.Errorf("the app hash returned by the light client does not match the provided appHash, expected %X, got %X", state.AppHash, appHash)
	}

	commit, err := stateProvider.Commit(ctx, height)
	if err != nil {
		return err
	}

	if err = stateStore.Bootstrap(state); err != nil {
		return err
	}

	err = blockStore.SaveSeenCommit(state.LastBlockHeight, commit)
	if err != nil {
		return err
	}

	// Once the stores are bootstrapped, we need to set the height at which the node has finished
	// statesyncing. This will allow the blocksync reactor to fetch blocks at a proper height.
	// In case this operation fails, it is equivalent to a failure in  online state sync where the operator
	// needs to manually delete the state and blockstores and rerun the bootstrapping process.
	err = stateStore.SetOfflineStateSyncHeight(state.LastBlockHeight)
	if err != nil {
		return fmt.Errorf("failed to set synced height: %w", err)
	}

	return err
}

//------------------------------------------------------------------------------

// NewNode returns a new, ready to go, CometBFT Node.
func NewNode(ctx context.Context,
	config *cfg.Config,
	privValidator types.PrivValidator,
	nodeKey *p2p.NodeKey,
	clientCreator proxy.ClientCreator,
	genesisDocProvider GenesisDocProvider,
	dbProvider cfg.DBProvider,
	metricsProvider MetricsProvider,
	logger log.Logger,
	options ...Option,
) (*Node, error) {
	blockStore, stateDB, err := initDBs(config, dbProvider)
	if err != nil {
		return nil, err
	}

	stateStore := sm.NewStore(stateDB, sm.StoreOptions{
		DiscardABCIResponses: config.Storage.DiscardABCIResponses,
	})

	state, genDoc, err := LoadStateFromDBOrGenesisDocProvider(stateDB, genesisDocProvider, config.Storage.GenesisHash)
	if err != nil {
		return nil, err
	}

	// The key will be deleted if it existed.
	// Not checking whether the key is there in case the genesis file was larger than
	// the max size of a value (in rocksDB for example), which would cause the check
	// to fail and prevent the node from booting.
	logger.Info("WARNING: deleting genesis file from database if present, the database stores a hash of the original genesis file now")

	err = stateDB.Delete(genesisDocKey)
	if err != nil {
		logger.Error("Failed to delete genesis doc from DB ", err)
	}

	csMetrics, p2pMetrics, memplMetrics, smMetrics, abciMetrics, bsMetrics, ssMetrics := metricsProvider(genDoc.ChainID)

	// Create the proxyApp and establish connections to the ABCI app (consensus, mempool, query).
	proxyApp, err := createAndStartProxyAppConns(clientCreator, logger, abciMetrics)
	if err != nil {
		return nil, err
	}

	// EventBus and IndexerService must be started before the handshake because
	// we might need to index the txs of the replayed block as this might not have happened
	// when the node stopped last time (i.e. the node stopped after it saved the block
	// but before it indexed the txs)
	eventBus, err := createAndStartEventBus(logger)
	if err != nil {
		return nil, err
	}

	indexerService, txIndexer, blockIndexer, err := createAndStartIndexerService(config,
		genDoc.ChainID, dbProvider, eventBus, logger)
	if err != nil {
		return nil, err
	}

	// If an address is provided, listen on the socket for a connection from an
	// external signing process.
	if config.PrivValidatorListenAddr != "" {
		// FIXME: we should start services inside OnStart
		privValidator, err = createAndStartPrivValidatorSocketClient(config.PrivValidatorListenAddr, genDoc.ChainID, logger)
		if err != nil {
			return nil, fmt.Errorf("error with private validator socket client: %w", err)
		}
	}

	pubKey, err := privValidator.GetPubKey()
	if err != nil {
		return nil, fmt.Errorf("can't get pubkey: %w", err)
	}

	// Determine whether we should attempt state sync.
	stateSync := config.StateSync.Enable && !onlyValidatorIsUs(state, pubKey)
	if stateSync && state.LastBlockHeight > 0 {
		logger.Info("Found local state with non-zero height, skipping state sync")
		stateSync = false
	}

	// Create the handshaker, which calls RequestInfo, sets the AppVersion on the state,
	// and replays any blocks as necessary to sync CometBFT with the app.
	consensusLogger := logger.With("module", "consensus")
	if !stateSync {
		if err := doHandshake(ctx, stateStore, state, blockStore, genDoc, eventBus, proxyApp, consensusLogger); err != nil {
			return nil, err
		}

		// Reload the state. It will have the Version.Consensus.App set by the
		// Handshake, and may have other modifications as well (ie. depending on
		// what happened during block replay).
		state, err = stateStore.Load()
		if err != nil {
			return nil, sm.ErrCannotLoadState{Err: err}
		}
	}

	// Determine whether we should do block sync. This must happen after the handshake, since the
	// app may modify the validator set, specifying ourself as the only validator.
	blockSync := !onlyValidatorIsUs(state, pubKey)
	waitSync := stateSync || blockSync

	logNodeStartupInfo(state, pubKey, logger, consensusLogger)

<<<<<<< HEAD
	// Make MempoolReactor
	mempool, mempoolReactor, err := createMempoolAndMempoolReactor(config, proxyApp, state, waitSync, memplMetrics, logger)
	if err != nil {
		return nil, err
	}
=======
	mempool, mempoolReactor := createMempoolAndMempoolReactor(config, proxyApp, state, waitSync, memplMetrics, logger)
>>>>>>> f14c2f41

	evidenceReactor, evidencePool, err := createEvidenceReactor(config, dbProvider, stateStore, blockStore, logger)
	if err != nil {
		return nil, err
	}

	pruner, err := createPruner(
		config,
		txIndexer,
		blockIndexer,
		stateStore,
		blockStore,
		smMetrics,
		logger.With("module", "state"),
	)
	if err != nil {
		return nil, fmt.Errorf("failed to create pruner: %w", err)
	}

	// make block executor for consensus and blocksync reactors to execute blocks
	blockExec := sm.NewBlockExecutor(
		stateStore,
		logger.With("module", "state"),
		proxyApp.Consensus(),
		mempool,
		evidencePool,
		blockStore,
		sm.BlockExecutorWithPruner(pruner),
		sm.BlockExecutorWithMetrics(smMetrics),
	)

	offlineStateSyncHeight := int64(0)
	if blockStore.Height() == 0 {
		offlineStateSyncHeight, err = blockExec.Store().GetOfflineStateSyncHeight()
		if err != nil && err.Error() != "value empty" {
			panic(fmt.Sprintf("failed to retrieve statesynced height from store %s; expected state store height to be %v", err, state.LastBlockHeight))
		}
	}
	// Don't start block sync if we're doing a state sync first.
	bcReactor, err := createBlocksyncReactor(config, state, blockExec, blockStore, blockSync && !stateSync, logger, bsMetrics, offlineStateSyncHeight)
	if err != nil {
		return nil, fmt.Errorf("could not create blocksync reactor: %w", err)
	}

	consensusReactor, consensusState := createConsensusReactor(
		config, state, blockExec, blockStore, mempool, evidencePool,
		privValidator, csMetrics, waitSync, eventBus, consensusLogger, offlineStateSyncHeight,
	)

	err = stateStore.SetOfflineStateSyncHeight(0)
	if err != nil {
		panic(fmt.Sprintf("failed to reset the offline state sync height %s", err))
	}
	// Set up state sync reactor, and schedule a sync if requested.
	// FIXME The way we do phased startups (e.g. replay -> block sync -> consensus) is very messy,
	// we should clean this whole thing up. See:
	// https://github.com/tendermint/tendermint/issues/4644
	stateSyncReactor := statesync.NewReactor(
		*config.StateSync,
		proxyApp.Snapshot(),
		proxyApp.Query(),
		ssMetrics,
	)
	stateSyncReactor.SetLogger(logger.With("module", "statesync"))

	nodeInfo, err := makeNodeInfo(config, nodeKey, txIndexer, genDoc, state)
	if err != nil {
		return nil, err
	}

	transport, peerFilters := createTransport(config, nodeInfo, nodeKey, proxyApp)

	p2pLogger := logger.With("module", "p2p")
	sw := createSwitch(
		config, transport, p2pMetrics, peerFilters, mempoolReactor, bcReactor,
		stateSyncReactor, consensusReactor, evidenceReactor, nodeInfo, nodeKey, p2pLogger,
	)

	err = sw.AddPersistentPeers(splitAndTrimEmpty(config.P2P.PersistentPeers, ",", " "))
	if err != nil {
		return nil, fmt.Errorf("could not add peers from persistent_peers field: %w", err)
	}

	err = sw.AddUnconditionalPeerIDs(splitAndTrimEmpty(config.P2P.UnconditionalPeerIDs, ",", " "))
	if err != nil {
		return nil, fmt.Errorf("could not add peer ids from unconditional_peer_ids field: %w", err)
	}

	addrBook, err := createAddrBookAndSetOnSwitch(config, sw, p2pLogger, nodeKey)
	if err != nil {
		return nil, fmt.Errorf("could not create addrbook: %w", err)
	}

	// Optionally, start the pex reactor
	//
	// TODO:
	//
	// We need to set Seeds and PersistentPeers on the switch,
	// since it needs to be able to use these (and their DNS names)
	// even if the PEX is off. We can include the DNS name in the NetAddress,
	// but it would still be nice to have a clear list of the current "PersistentPeers"
	// somewhere that we can return with net_info.
	//
	// If PEX is on, it should handle dialing the seeds. Otherwise the switch does it.
	// Note we currently use the addrBook regardless at least for AddOurAddress
	var pexReactor *pex.Reactor
	if config.P2P.PexReactor {
		pexReactor = createPEXReactorAndAddToSwitch(addrBook, config, sw, logger)
	}

	// Add private IDs to addrbook to block those peers being added
	addrBook.AddPrivateIDs(splitAndTrimEmpty(config.P2P.PrivatePeerIDs, ",", " "))

	node := &Node{
		config:        config,
		genesisDoc:    genDoc,
		privValidator: privValidator,

		transport: transport,
		sw:        sw,
		addrBook:  addrBook,
		nodeInfo:  nodeInfo,
		nodeKey:   nodeKey,

		stateStore:       stateStore,
		blockStore:       blockStore,
		pruner:           pruner,
		bcReactor:        bcReactor,
		mempoolReactor:   mempoolReactor,
		mempool:          mempool,
		consensusState:   consensusState,
		consensusReactor: consensusReactor,
		stateSyncReactor: stateSyncReactor,
		stateSync:        stateSync,
		stateSyncGenesis: state, // Shouldn't be necessary, but need a way to pass the genesis state
		pexReactor:       pexReactor,
		evidencePool:     evidencePool,
		proxyApp:         proxyApp,
		txIndexer:        txIndexer,
		indexerService:   indexerService,
		blockIndexer:     blockIndexer,
		eventBus:         eventBus,
	}
	node.BaseService = *service.NewBaseService(logger, "Node", node)

	for _, option := range options {
		option(node)
	}

	return node, nil
}

// OnStart starts the Node. It implements service.Service.
func (n *Node) OnStart() error {
	now := cmttime.Now()
	genTime := n.genesisDoc.GenesisTime
	if genTime.After(now) {
		n.Logger.Info("Genesis time is in the future. Sleeping until then...", "genTime", genTime)
		time.Sleep(genTime.Sub(now))
	}

	// run pprof server if it is enabled
	if n.config.RPC.IsPprofEnabled() {
		n.pprofSrv = n.startPprofServer()
	}

	// begin prometheus metrics gathering if it is enabled
	if n.config.Instrumentation.IsPrometheusEnabled() {
		n.prometheusSrv = n.startPrometheusServer()
	}

	// Start the RPC server before the P2P server
	// so we can eg. receive txs for the first block
	if n.config.RPC.ListenAddress != "" {
		listeners, err := n.startRPC()
		if err != nil {
			return err
		}
		n.rpcListeners = listeners
	}

	// Start the transport.
	addr, err := p2p.NewNetAddressString(p2p.IDAddressString(n.nodeKey.ID(), n.config.P2P.ListenAddress))
	if err != nil {
		return err
	}
	if err := n.transport.Listen(*addr); err != nil {
		return err
	}

	n.isListening = true

	// Start the switch (the P2P server).
	err = n.sw.Start()
	if err != nil {
		return err
	}

	// Always connect to persistent peers
	err = n.sw.DialPeersAsync(splitAndTrimEmpty(n.config.P2P.PersistentPeers, ",", " "))
	if err != nil {
		return fmt.Errorf("could not dial peers from persistent_peers field: %w", err)
	}

	// Run state sync
	if n.stateSync {
		bcR, ok := n.bcReactor.(blockSyncReactor)
		if !ok {
			return fmt.Errorf("this blocksync reactor does not support switching from state sync")
		}
		err := startStateSync(n.stateSyncReactor, bcR, n.stateSyncProvider,
			n.config.StateSync, n.stateStore, n.blockStore, n.stateSyncGenesis)
		if err != nil {
			return fmt.Errorf("failed to start state sync: %w", err)
		}
	}

	// Start background pruning
	if err := n.pruner.Start(); err != nil {
		return fmt.Errorf("failed to start background pruning routine: %w", err)
	}

	return nil
}

// OnStop stops the Node. It implements service.Service.
func (n *Node) OnStop() {
	n.BaseService.OnStop()

	n.Logger.Info("Stopping Node")

	// first stop the non-reactor services
	if err := n.pruner.Stop(); err != nil {
		n.Logger.Error("Error stopping the pruning service", "err", err)
	}
	if err := n.eventBus.Stop(); err != nil {
		n.Logger.Error("Error closing eventBus", "err", err)
	}
	if err := n.indexerService.Stop(); err != nil {
		n.Logger.Error("Error closing indexerService", "err", err)
	}

	// now stop the reactors
	if err := n.sw.Stop(); err != nil {
		n.Logger.Error("Error closing switch", "err", err)
	}

	if err := n.transport.Close(); err != nil {
		n.Logger.Error("Error closing transport", "err", err)
	}

	n.isListening = false

	// finally stop the listeners / external services
	for _, l := range n.rpcListeners {
		n.Logger.Info("Closing rpc listener", "listener", l)
		if err := l.Close(); err != nil {
			n.Logger.Error("Error closing listener", "listener", l, "err", err)
		}
	}

	if pvsc, ok := n.privValidator.(service.Service); ok {
		if err := pvsc.Stop(); err != nil {
			n.Logger.Error("Error closing private validator", "err", err)
		}
	}

	if n.prometheusSrv != nil {
		if err := n.prometheusSrv.Shutdown(context.Background()); err != nil {
			// Error from closing listeners, or context timeout:
			n.Logger.Error("Prometheus HTTP server Shutdown", "err", err)
		}
	}
	if n.pprofSrv != nil {
		if err := n.pprofSrv.Shutdown(context.Background()); err != nil {
			n.Logger.Error("Pprof HTTP server Shutdown", "err", err)
		}
	}
	if n.blockStore != nil {
		n.Logger.Info("Closing blockstore")
		if err := n.blockStore.Close(); err != nil {
			n.Logger.Error("problem closing blockstore", "err", err)
		}
	}
	if n.stateStore != nil {
		n.Logger.Info("Closing statestore")
		if err := n.stateStore.Close(); err != nil {
			n.Logger.Error("problem closing statestore", "err", err)
		}
	}
	if n.evidencePool != nil {
		n.Logger.Info("Closing evidencestore")
		if err := n.EvidencePool().Close(); err != nil {
			n.Logger.Error("problem closing evidencestore", "err", err)
		}
	}
}

// ConfigureRPC makes sure RPC has all the objects it needs to operate.
func (n *Node) ConfigureRPC() (*rpccore.Environment, error) {
	pubKey, err := n.privValidator.GetPubKey()
	if pubKey == nil || err != nil {
		return nil, fmt.Errorf("can't get pubkey: %w", err)
	}
	rpcCoreEnv := rpccore.Environment{
		ProxyAppQuery:   n.proxyApp.Query(),
		ProxyAppMempool: n.proxyApp.Mempool(),

		StateStore:     n.stateStore,
		BlockStore:     n.blockStore,
		EvidencePool:   n.evidencePool,
		ConsensusState: n.consensusState,
		P2PPeers:       n.sw,
		P2PTransport:   n,
		PubKey:         pubKey,

		GenDoc:           n.genesisDoc,
		TxIndexer:        n.txIndexer,
		BlockIndexer:     n.blockIndexer,
		ConsensusReactor: n.consensusReactor,
		MempoolReactor:   n.mempoolReactor,
		EventBus:         n.eventBus,
		Mempool:          n.mempool,

		Logger: n.Logger.With("module", "rpc"),

		Config: *n.config.RPC,
	}
	if err := rpcCoreEnv.InitGenesisChunks(); err != nil {
		return nil, err
	}
	return &rpcCoreEnv, nil
}

func (n *Node) startRPC() ([]net.Listener, error) {
	env, err := n.ConfigureRPC()
	if err != nil {
		return nil, err
	}

	listenAddrs := splitAndTrimEmpty(n.config.RPC.ListenAddress, ",", " ")
	routes := env.GetRoutes()

	if n.config.RPC.Unsafe {
		env.AddUnsafeRoutes(routes)
	}

	config := rpcserver.DefaultConfig()
	config.MaxBodyBytes = n.config.RPC.MaxBodyBytes
	config.MaxHeaderBytes = n.config.RPC.MaxHeaderBytes
	config.MaxOpenConnections = n.config.RPC.MaxOpenConnections
	// If necessary adjust global WriteTimeout to ensure it's greater than
	// TimeoutBroadcastTxCommit.
	// See https://github.com/tendermint/tendermint/issues/3435
	if config.WriteTimeout <= n.config.RPC.TimeoutBroadcastTxCommit {
		config.WriteTimeout = n.config.RPC.TimeoutBroadcastTxCommit + 1*time.Second
	}

	// we may expose the rpc over both a unix and tcp socket
	listeners := make([]net.Listener, 0, len(listenAddrs))
	for _, listenAddr := range listenAddrs {
		mux := http.NewServeMux()
		rpcLogger := n.Logger.With("module", "rpc-server")
		wmLogger := rpcLogger.With("protocol", "websocket")
		wm := rpcserver.NewWebsocketManager(routes,
			rpcserver.OnDisconnect(func(remoteAddr string) {
				err := n.eventBus.UnsubscribeAll(context.Background(), remoteAddr)
				if err != nil && err != cmtpubsub.ErrSubscriptionNotFound {
					wmLogger.Error("Failed to unsubscribe addr from events", "addr", remoteAddr, "err", err)
				}
			}),
			rpcserver.ReadLimit(config.MaxBodyBytes),
			rpcserver.WriteChanCapacity(n.config.RPC.WebSocketWriteBufferSize),
		)
		wm.SetLogger(wmLogger)
		mux.HandleFunc("/websocket", wm.WebsocketHandler)
		mux.HandleFunc("/v1/websocket", wm.WebsocketHandler)
		rpcserver.RegisterRPCFuncs(mux, routes, rpcLogger)
		listener, err := rpcserver.Listen(
			listenAddr,
			config.MaxOpenConnections,
		)
		if err != nil {
			return nil, err
		}

		var rootHandler http.Handler = mux
		if n.config.RPC.IsCorsEnabled() {
			corsMiddleware := cors.New(cors.Options{
				AllowedOrigins: n.config.RPC.CORSAllowedOrigins,
				AllowedMethods: n.config.RPC.CORSAllowedMethods,
				AllowedHeaders: n.config.RPC.CORSAllowedHeaders,
			})
			rootHandler = corsMiddleware.Handler(mux)
		}
		if n.config.RPC.IsTLSEnabled() {
			go func() {
				if err := rpcserver.ServeTLS(
					listener,
					rootHandler,
					n.config.RPC.CertFile(),
					n.config.RPC.KeyFile(),
					rpcLogger,
					config,
				); err != nil {
					n.Logger.Error("Error serving server with TLS", "err", err)
				}
			}()
		} else {
			go func() {
				if err := rpcserver.Serve(
					listener,
					rootHandler,
					rpcLogger,
					config,
				); err != nil {
					n.Logger.Error("Error serving server", "err", err)
				}
			}()
		}

		listeners = append(listeners, listener)
	}

	if n.config.GRPC.ListenAddress != "" {
		listener, err := grpcserver.Listen(n.config.GRPC.ListenAddress)
		if err != nil {
			return nil, err
		}
		opts := []grpcserver.Option{
			grpcserver.WithLogger(n.Logger),
		}
		if n.config.GRPC.VersionService.Enabled {
			opts = append(opts, grpcserver.WithVersionService())
		}
		if n.config.GRPC.BlockService.Enabled {
			opts = append(opts, grpcserver.WithBlockService(n.blockStore, n.eventBus, n.Logger))
		}
		if n.config.GRPC.BlockResultsService.Enabled {
			opts = append(opts, grpcserver.WithBlockResultsService(n.blockStore, n.stateStore, n.Logger))
		}
		go func() {
			if err := grpcserver.Serve(listener, opts...); err != nil {
				n.Logger.Error("Error starting gRPC server", "err", err)
			}
		}()
		listeners = append(listeners, listener)
	}

	if n.config.GRPC.Privileged.ListenAddress != "" {
		listener, err := grpcserver.Listen(n.config.GRPC.Privileged.ListenAddress)
		if err != nil {
			return nil, err
		}
		opts := []grpcprivserver.Option{
			grpcprivserver.WithLogger(n.Logger),
		}
		if n.config.GRPC.Privileged.PruningService.Enabled {
			opts = append(opts, grpcprivserver.WithPruningService(n.pruner, n.Logger))
		}
		go func() {
			if err := grpcprivserver.Serve(listener, opts...); err != nil {
				n.Logger.Error("Error starting privileged gRPC server", "err", err)
			}
		}()
		listeners = append(listeners, listener)
	}

	return listeners, nil
}

// startPrometheusServer starts a Prometheus HTTP server, listening for metrics
// collectors on addr.
func (n *Node) startPrometheusServer() *http.Server {
	srv := &http.Server{
		Addr: n.config.Instrumentation.PrometheusListenAddr,
		Handler: promhttp.InstrumentMetricHandler(
			prometheus.DefaultRegisterer, promhttp.HandlerFor(
				prometheus.DefaultGatherer,
				promhttp.HandlerOpts{MaxRequestsInFlight: n.config.Instrumentation.MaxOpenConnections},
			),
		),
		ReadHeaderTimeout: readHeaderTimeout,
	}
	go func() {
		if err := srv.ListenAndServe(); err != http.ErrServerClosed {
			// Error starting or closing listener:
			n.Logger.Error("Prometheus HTTP server ListenAndServe", "err", err)
		}
	}()
	return srv
}

// starts a ppro.
func (n *Node) startPprofServer() *http.Server {
	srv := &http.Server{
		Addr:              n.config.RPC.PprofListenAddress,
		Handler:           nil,
		ReadHeaderTimeout: readHeaderTimeout,
	}
	go func() {
		if err := srv.ListenAndServe(); err != http.ErrServerClosed {
			// Error starting or closing listener:
			n.Logger.Error("pprof HTTP server ListenAndServe", "err", err)
		}
	}()
	return srv
}

// Switch returns the Node's Switch.
func (n *Node) Switch() *p2p.Switch {
	return n.sw
}

// BlockStore returns the Node's BlockStore.
func (n *Node) BlockStore() *store.BlockStore {
	return n.blockStore
}

// ConsensusReactor returns the Node's ConsensusReactor.
func (n *Node) ConsensusReactor() *cs.Reactor {
	return n.consensusReactor
}

// MempoolReactor returns the Node's mempool reactor.
func (n *Node) MempoolReactor() p2p.Reactor {
	return n.mempoolReactor
}

// Mempool returns the Node's mempool.
func (n *Node) Mempool() mempl.Mempool {
	return n.mempool
}

// PEXReactor returns the Node's PEXReactor. It returns nil if PEX is disabled.
func (n *Node) PEXReactor() *pex.Reactor {
	return n.pexReactor
}

// EvidencePool returns the Node's EvidencePool.
func (n *Node) EvidencePool() *evidence.Pool {
	return n.evidencePool
}

// EventBus returns the Node's EventBus.
func (n *Node) EventBus() *types.EventBus {
	return n.eventBus
}

// PrivValidator returns the Node's PrivValidator.
// XXX: for convenience only!
func (n *Node) PrivValidator() types.PrivValidator {
	return n.privValidator
}

// GenesisDoc returns the Node's GenesisDoc.
func (n *Node) GenesisDoc() *types.GenesisDoc {
	return n.genesisDoc
}

// ProxyApp returns the Node's AppConns, representing its connections to the ABCI application.
func (n *Node) ProxyApp() proxy.AppConns {
	return n.proxyApp
}

// Config returns the Node's config.
func (n *Node) Config() *cfg.Config {
	return n.config
}

//------------------------------------------------------------------------------

func (n *Node) Listeners() []string {
	return []string{
		fmt.Sprintf("Listener(@%v)", n.config.P2P.ExternalAddress),
	}
}

func (n *Node) IsListening() bool {
	return n.isListening
}

// NodeInfo returns the Node's Info from the Switch.
func (n *Node) NodeInfo() p2p.NodeInfo {
	return n.nodeInfo
}

func makeNodeInfo(
	config *cfg.Config,
	nodeKey *p2p.NodeKey,
	txIndexer txindex.TxIndexer,
	genDoc *types.GenesisDoc,
	state sm.State,
) (p2p.DefaultNodeInfo, error) {
	txIndexerStatus := "on"
	if _, ok := txIndexer.(*null.TxIndex); ok {
		txIndexerStatus = "off"
	}

	nodeInfo := p2p.DefaultNodeInfo{
		ProtocolVersion: p2p.NewProtocolVersion(
			version.P2PProtocol, // global
			state.Version.Consensus.Block,
			state.Version.Consensus.App,
		),
		DefaultNodeID: nodeKey.ID(),
		Network:       genDoc.ChainID,
		Version:       version.CMTSemVer,
		Channels: []byte{
			bc.BlocksyncChannel,
			cs.StateChannel, cs.DataChannel, cs.VoteChannel, cs.VoteSetBitsChannel,
			mempl.MempoolChannel,
			evidence.EvidenceChannel,
			statesync.SnapshotChannel, statesync.ChunkChannel,
		},
		Moniker: config.Moniker,
		Other: p2p.DefaultNodeInfoOther{
			TxIndex:    txIndexerStatus,
			RPCAddress: config.RPC.ListenAddress,
		},
	}

	if config.P2P.PexReactor {
		nodeInfo.Channels = append(nodeInfo.Channels, pex.PexChannel)
	}

	if config.Mempool.GossipProtocol == "cat" {
		nodeInfo.Channels = append(nodeInfo.Channels, cat.MempoolStateChannel)
	}

	lAddr := config.P2P.ExternalAddress

	if lAddr == "" {
		lAddr = config.P2P.ListenAddress
	}

	nodeInfo.ListenAddr = lAddr

	err := nodeInfo.Validate()
	return nodeInfo, err
}

func createPruner(
	config *cfg.Config,
	txIndexer txindex.TxIndexer,
	blockIndexer indexer.BlockIndexer,
	stateStore sm.Store,
	blockStore *store.BlockStore,
	metrics *sm.Metrics,
	logger log.Logger,
) (*sm.Pruner, error) {
	if err := initApplicationRetainHeight(stateStore); err != nil {
		return nil, err
	}

	prunerOpts := []sm.PrunerOption{
		sm.WithPrunerInterval(config.Storage.Pruning.Interval),
		sm.WithPrunerMetrics(metrics),
	}

	if config.Storage.Pruning.DataCompanion.Enabled {
		err := initCompanionRetainHeights(
			stateStore,
			config.Storage.Pruning.DataCompanion.InitialBlockRetainHeight,
			config.Storage.Pruning.DataCompanion.InitialBlockResultsRetainHeight,
		)
		if err != nil {
			return nil, err
		}
		prunerOpts = append(prunerOpts, sm.WithPrunerCompanionEnabled())
	}

	return sm.NewPruner(stateStore, blockStore, blockIndexer, txIndexer, logger, prunerOpts...), nil
}

// Set the initial application retain height to 0 to avoid the data companion
// pruning blocks before the application indicates it is OK. We set this to 0
// only if the retain height was not set before by the application.
func initApplicationRetainHeight(stateStore sm.Store) error {
	if _, err := stateStore.GetApplicationRetainHeight(); err != nil {
		if errors.Is(err, sm.ErrKeyNotFound) {
			return stateStore.SaveApplicationRetainHeight(0)
		}
		return err
	}
	return nil
}

// Sets the data companion retain heights if one of two possible conditions is
// met:
// 1. One or more of the retain heights has not yet been set.
// 2. One or more of the retain heights is currently 0.
func initCompanionRetainHeights(stateStore sm.Store, initBlockRH, initBlockResultsRH int64) error {
	curBlockRH, err := stateStore.GetCompanionBlockRetainHeight()
	if err != nil && !errors.Is(err, sm.ErrKeyNotFound) {
		return fmt.Errorf("failed to obtain companion block retain height: %w", err)
	}
	if curBlockRH == 0 {
		if err := stateStore.SaveCompanionBlockRetainHeight(initBlockRH); err != nil {
			return fmt.Errorf("failed to set initial data companion block retain height: %w", err)
		}
	}
	curBlockResultsRH, err := stateStore.GetABCIResRetainHeight()
	if err != nil && !errors.Is(err, sm.ErrKeyNotFound) {
		return fmt.Errorf("failed to obtain companion block results retain height: %w", err)
	}
	if curBlockResultsRH == 0 {
		if err := stateStore.SaveABCIResRetainHeight(initBlockResultsRH); err != nil {
			return fmt.Errorf("failed to set initial data companion block results retain height: %w", err)
		}
	}
	return nil
}<|MERGE_RESOLUTION|>--- conflicted
+++ resolved
@@ -12,13 +12,6 @@
 	"time"
 
 	cfg "github.com/cometbft/cometbft/config"
-<<<<<<< HEAD
-	cs "github.com/cometbft/cometbft/consensus"
-	"github.com/cometbft/cometbft/evidence"
-	"github.com/cometbft/cometbft/light"
-	"github.com/cometbft/cometbft/mempool/cat"
-
-=======
 	bc "github.com/cometbft/cometbft/internal/blocksync"
 	cs "github.com/cometbft/cometbft/internal/consensus"
 	"github.com/cometbft/cometbft/internal/evidence"
@@ -30,10 +23,10 @@
 	"github.com/cometbft/cometbft/internal/state/txindex/null"
 	"github.com/cometbft/cometbft/internal/statesync"
 	"github.com/cometbft/cometbft/internal/store"
->>>>>>> f14c2f41
 	"github.com/cometbft/cometbft/libs/log"
 	"github.com/cometbft/cometbft/light"
 	mempl "github.com/cometbft/cometbft/mempool"
+	"github.com/cometbft/cometbft/mempool/cat"
 	"github.com/cometbft/cometbft/p2p"
 	"github.com/cometbft/cometbft/p2p/pex"
 	"github.com/cometbft/cometbft/proxy"
@@ -72,13 +65,8 @@
 	stateStore        sm.Store
 	blockStore        *store.BlockStore // store the blockchain to disk
 	pruner            *sm.Pruner
-<<<<<<< HEAD
-	bcReactor         p2p.Reactor       // for block-syncing
-	mempoolReactor    mempl.SyncReactor // for gossipping transactions
-=======
 	bcReactor         p2p.Reactor        // for block-syncing
 	mempoolReactor    waitSyncP2PReactor // for gossipping transactions
->>>>>>> f14c2f41
 	mempool           mempl.Mempool
 	stateSync         bool                    // whether the node should state sync on startup
 	stateSyncReactor  *statesync.Reactor      // for hosting and restoring state sync snapshots
@@ -379,15 +367,7 @@
 
 	logNodeStartupInfo(state, pubKey, logger, consensusLogger)
 
-<<<<<<< HEAD
-	// Make MempoolReactor
-	mempool, mempoolReactor, err := createMempoolAndMempoolReactor(config, proxyApp, state, waitSync, memplMetrics, logger)
-	if err != nil {
-		return nil, err
-	}
-=======
 	mempool, mempoolReactor := createMempoolAndMempoolReactor(config, proxyApp, state, waitSync, memplMetrics, logger)
->>>>>>> f14c2f41
 
 	evidenceReactor, evidencePool, err := createEvidenceReactor(config, dbProvider, stateStore, blockStore, logger)
 	if err != nil {
@@ -1014,7 +994,7 @@
 		nodeInfo.Channels = append(nodeInfo.Channels, pex.PexChannel)
 	}
 
-	if config.Mempool.GossipProtocol == "cat" {
+	if config.Mempool.Type == cfg.MempoolTypeCat {
 		nodeInfo.Channels = append(nodeInfo.Channels, cat.MempoolStateChannel)
 	}
 
