--- conflicted
+++ resolved
@@ -97,11 +97,8 @@
 	VoteExtensionsEnableHeight       int64
 	VoteExtensionSize                uint
 	PeerGossipIntraloopSleepDuration time.Duration
-<<<<<<< HEAD
 	MempoolReactor                   string
-=======
 	ABCITestsEnabled                 bool
->>>>>>> 53aa4393
 }
 
 // Node represents a CometBFT node in a testnet.
@@ -188,11 +185,8 @@
 		VoteExtensionsEnableHeight:       manifest.VoteExtensionsEnableHeight,
 		VoteExtensionSize:                manifest.VoteExtensionSize,
 		PeerGossipIntraloopSleepDuration: manifest.PeerGossipIntraloopSleepDuration,
-<<<<<<< HEAD
 		MempoolReactor:                   manifest.MempoolReactor,
-=======
 		ABCITestsEnabled:                 manifest.ABCITestsEnabled,
->>>>>>> 53aa4393
 	}
 	if len(manifest.KeyType) != 0 {
 		testnet.KeyType = manifest.KeyType
