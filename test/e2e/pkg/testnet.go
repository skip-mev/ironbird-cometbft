package e2e

import (
	"bytes"
	"context"
	"encoding/csv"
	"errors"
	"fmt"
	"io"
	"math/rand"
	"net"
	"os"
	"path/filepath"
	"slices"
	"strconv"
	"strings"
	"text/template"
	"time"

	_ "embed"

	"github.com/cometbft/cometbft/crypto"
	"github.com/cometbft/cometbft/crypto/ed25519"
	"github.com/cometbft/cometbft/crypto/secp256k1"
	rpchttp "github.com/cometbft/cometbft/rpc/client/http"
	grpcclient "github.com/cometbft/cometbft/rpc/grpc/client"
	grpcprivileged "github.com/cometbft/cometbft/rpc/grpc/client/privileged"
	"github.com/cometbft/cometbft/types"
)

const (
	randomSeed               int64  = 2308084734268
	proxyPortFirst           uint32 = 5701
	prometheusProxyPortFirst uint32 = 6701

	defaultBatchSize    = 2
	defaultConnections  = 1
	defaultTxSizeBytes  = 1024
	defaultLoadDuration = 60

	localVersion = "cometbft/e2e-node:local-version"
)

type (
	Mode         string
	Protocol     string
	Perturbation string
	ZoneID       string
)

const (
	ModeValidator Mode = "validator"
	ModeFull      Mode = "full"
	ModeLight     Mode = "light"
	ModeSeed      Mode = "seed"

	ProtocolBuiltin         Protocol = "builtin"
	ProtocolBuiltinConnSync Protocol = "builtin_connsync"
	ProtocolFile            Protocol = "file"
	ProtocolGRPC            Protocol = "grpc"
	ProtocolTCP             Protocol = "tcp"
	ProtocolUNIX            Protocol = "unix"

	PerturbationDisconnect Perturbation = "disconnect"
	PerturbationKill       Perturbation = "kill"
	PerturbationPause      Perturbation = "pause"
	PerturbationRestart    Perturbation = "restart"
	PerturbationUpgrade    Perturbation = "upgrade"

	EvidenceAgeHeight int64         = 7
	EvidenceAgeTime   time.Duration = 500 * time.Millisecond

	LoadConditionMempoolsAreEmpty = "mempools-are-empty"
)

// Testnet represents a single testnet.
type Testnet struct {
	Name                                                 string
	File                                                 string
	Dir                                                  string
	IP                                                   *net.IPNet
	InitialHeight                                        int64
	InitialState                                         map[string]string
	Validators                                           map[*Node]int64
	ValidatorUpdates                                     map[int64]map[*Node]int64
	Nodes                                                []*Node
	Loads                                                []*Load
	DisablePexReactor                                    bool
	KeyType                                              string
	Evidence                                             int
<<<<<<< HEAD
	LoadTxSizeBytes                                      int
	LoadTxBatchSize                                      int
	LoadTxConnections                                    int
	LoadMaxTxs                                           int
	LoadMaxDuration                                      uint32
	LoadWaitToStart                                      uint32
	LoadWaitUntil                                        string
	LoadWaitAtEnd                                        uint32
=======
>>>>>>> ba99fc27
	ABCIProtocol                                         string
	PrepareProposalDelay                                 time.Duration
	ProcessProposalDelay                                 time.Duration
	CheckTxDelay                                         time.Duration
	VoteExtensionDelay                                   time.Duration
	FinalizeBlockDelay                                   time.Duration
	UpgradeVersion                                       string
	Prometheus                                           bool
	BlockMaxBytes                                        int64
	VoteExtensionsEnableHeight                           int64
	VoteExtensionsUpdateHeight                           int64
	VoteExtensionSize                                    uint
	PeerGossipIntraloopSleepDuration                     time.Duration
	ExperimentalMaxGossipConnectionsToPersistentPeers    uint
	ExperimentalMaxGossipConnectionsToNonPersistentPeers uint
	ABCITestsEnabled                                     bool
	DefaultZone                                          string
	RPCMaxBodyBytes                                      uint64
	RPCMaxHeaderBytes                                    uint64
}

// Node represents a CometBFT node in a testnet.
type Node struct {
	Name                    string
	Version                 string
	Testnet                 *Testnet
	Mode                    Mode
	PrivvalKey              crypto.PrivKey
	NodeKey                 crypto.PrivKey
	InternalIP              net.IP
	ExternalIP              net.IP
	UseInternalIP           bool
	RPCMaxBodyBytes         uint64
	RPCMaxHeaderBytes       uint64
	RPCProxyPort            uint32
	GRPCProxyPort           uint32
	GRPCPrivilegedProxyPort uint32
	StartAt                 int64
	BlockSyncVersion        string
	StateSync               bool
	Database                string
	ABCIProtocol            Protocol
	PrivvalProtocol         Protocol
	PersistInterval         uint64
	SnapshotInterval        uint64
	RetainBlocks            uint64
	EnableCompanionPruning  bool
	Seeds                   []*Node
	PersistentPeers         []*Node
	Perturbations           []Perturbation
	SendNoLoad              bool
	Prometheus              bool
	PrometheusProxyPort     uint32
	Zone                    ZoneID
}

type Load struct {
	Testnet     *Testnet
<<<<<<< HEAD
	WaitToStart uint32
	WaitUntil   string
	WaitAtEnd   uint32
=======
	WaitToStart int
	WaitUntil   string
	WaitAtEnd   int
>>>>>>> ba99fc27
	Runs        map[string]*LoadRun
}

type LoadRun struct {
	TxBytes     int
	BatchSize   int
	Connections int
	MaxTxs      int
<<<<<<< HEAD
	MaxDuration uint32
	WaitToRun   uint32
=======
	MaxDuration int
	WaitToRun   int
>>>>>>> ba99fc27
	TargetNodes []*Node
}

// LoadTestnet loads a testnet from a manifest file, using the filename to
// determine the testnet name and directory (from the basename of the file).
// The testnet generation must be deterministic, since it is generated
// separately by the runner and the test cases. For this reason, testnets use a
// random seed to generate e.g. keys.
func LoadTestnet(file string, ifd InfrastructureData, useInternalIP bool) (*Testnet, error) {
	manifest, err := LoadManifest(file)
	if err != nil {
		return nil, err
	}
	return NewTestnetFromManifest(manifest, file, ifd, useInternalIP)
}

// NewTestnetFromManifest creates and validates a testnet from a manifest.
func NewTestnetFromManifest(manifest Manifest, file string, ifd InfrastructureData, useInternalIP bool) (*Testnet, error) {
	dir := strings.TrimSuffix(file, filepath.Ext(file))

	keyGen := newKeyGenerator(randomSeed)
	prometheusProxyPortGen := newPortGenerator(prometheusProxyPortFirst)
	_, ipNet, err := net.ParseCIDR(ifd.Network)
	if err != nil {
		return nil, fmt.Errorf("invalid IP network address %q: %w", ifd.Network, err)
	}

	testnet := &Testnet{
		Name:                             filepath.Base(dir),
		File:                             file,
		Dir:                              dir,
		IP:                               ipNet,
		InitialHeight:                    1,
		InitialState:                     manifest.InitialState,
		Validators:                       map[*Node]int64{},
		ValidatorUpdates:                 map[int64]map[*Node]int64{},
		Nodes:                            []*Node{},
		Loads:                            []*Load{},
		DisablePexReactor:                manifest.DisablePexReactor,
		Evidence:                         manifest.Evidence,
		ABCIProtocol:                     manifest.ABCIProtocol,
		PrepareProposalDelay:             manifest.PrepareProposalDelay,
		ProcessProposalDelay:             manifest.ProcessProposalDelay,
		CheckTxDelay:                     manifest.CheckTxDelay,
		VoteExtensionDelay:               manifest.VoteExtensionDelay,
		FinalizeBlockDelay:               manifest.FinalizeBlockDelay,
		UpgradeVersion:                   manifest.UpgradeVersion,
		Prometheus:                       manifest.Prometheus,
		BlockMaxBytes:                    manifest.BlockMaxBytes,
		VoteExtensionsEnableHeight:       manifest.VoteExtensionsEnableHeight,
		VoteExtensionsUpdateHeight:       manifest.VoteExtensionsUpdateHeight,
		VoteExtensionSize:                manifest.VoteExtensionSize,
		PeerGossipIntraloopSleepDuration: manifest.PeerGossipIntraloopSleepDuration,
		ExperimentalMaxGossipConnectionsToPersistentPeers:    manifest.ExperimentalMaxGossipConnectionsToPersistentPeers,
		ExperimentalMaxGossipConnectionsToNonPersistentPeers: manifest.ExperimentalMaxGossipConnectionsToNonPersistentPeers,
		ABCITestsEnabled:  manifest.ABCITestsEnabled,
		DefaultZone:       manifest.DefaultZone,
		RPCMaxBodyBytes:   manifest.RPCMaxBodyBytes,
		RPCMaxHeaderBytes: manifest.RPCMaxHeaderBytes,
	}
	if len(manifest.KeyType) != 0 {
		testnet.KeyType = manifest.KeyType
	}
	if manifest.InitialHeight > 0 {
		testnet.InitialHeight = manifest.InitialHeight
	}
	if testnet.ABCIProtocol == "" {
		testnet.ABCIProtocol = string(ProtocolBuiltin)
	}
	if testnet.UpgradeVersion == "" {
		testnet.UpgradeVersion = localVersion
	}

	for _, name := range sortNodeNames(manifest) {
		nodeManifest := manifest.Nodes[name]
		ind, ok := ifd.Instances[name]
		if !ok {
			return nil, fmt.Errorf("information for node '%s' missing from infrastructure data", name)
		}
		extIP := ind.ExtIPAddress
		if len(extIP) == 0 {
			extIP = ind.IPAddress
		}
		v := nodeManifest.Version
		if v == "" {
			v = localVersion
		}

		node := &Node{
			Name:                    name,
			Version:                 v,
			Testnet:                 testnet,
			PrivvalKey:              keyGen.Generate(manifest.KeyType),
			NodeKey:                 keyGen.Generate("ed25519"),
			InternalIP:              ind.IPAddress,
			ExternalIP:              extIP,
			UseInternalIP:           useInternalIP,
			RPCProxyPort:            ind.RPCPort,
			GRPCProxyPort:           ind.GRPCPort,
			GRPCPrivilegedProxyPort: ind.PrivilegedGRPCPort,
			Mode:                    ModeValidator,
			Database:                "goleveldb",
			ABCIProtocol:            Protocol(testnet.ABCIProtocol),
			PrivvalProtocol:         ProtocolFile,
			StartAt:                 nodeManifest.StartAt,
			BlockSyncVersion:        nodeManifest.BlockSyncVersion,
			StateSync:               nodeManifest.StateSync,
			PersistInterval:         1,
			SnapshotInterval:        nodeManifest.SnapshotInterval,
			RetainBlocks:            nodeManifest.RetainBlocks,
			EnableCompanionPruning:  nodeManifest.EnableCompanionPruning,
			Perturbations:           []Perturbation{},
			SendNoLoad:              nodeManifest.SendNoLoad,
			Prometheus:              testnet.Prometheus,
			Zone:                    ZoneID(nodeManifest.Zone),
		}
		if node.StartAt == testnet.InitialHeight {
			node.StartAt = 0 // normalize to 0 for initial nodes, since code expects this
		}
		if node.BlockSyncVersion == "" {
			node.BlockSyncVersion = "v0"
		}
		if nodeManifest.Mode != "" {
			node.Mode = Mode(nodeManifest.Mode)
		}
		if node.Mode == ModeLight {
			node.ABCIProtocol = ProtocolBuiltin
		}
		if nodeManifest.Database != "" {
			node.Database = nodeManifest.Database
		}
		if nodeManifest.PrivvalProtocol != "" {
			node.PrivvalProtocol = Protocol(nodeManifest.PrivvalProtocol)
		}
		if nodeManifest.PersistInterval != nil {
			node.PersistInterval = *nodeManifest.PersistInterval
		}
		if node.Prometheus {
			node.PrometheusProxyPort = prometheusProxyPortGen.Next()
		}
		for _, p := range nodeManifest.Perturb {
			node.Perturbations = append(node.Perturbations, Perturbation(p))
		}
		if nodeManifest.Zone != "" {
			node.Zone = ZoneID(nodeManifest.Zone)
		} else if testnet.DefaultZone != "" {
			node.Zone = ZoneID(testnet.DefaultZone)
		}
		if testnet.RPCMaxBodyBytes > 0 {
			node.RPCMaxBodyBytes = testnet.RPCMaxBodyBytes
		}
		if testnet.RPCMaxHeaderBytes > 0 {
			node.RPCMaxHeaderBytes = testnet.RPCMaxHeaderBytes
		}

		testnet.Nodes = append(testnet.Nodes, node)
	}

	// We do a second pass to set up seeds and persistent peers, which allows graph cycles.
	for _, node := range testnet.Nodes {
		nodeManifest, ok := manifest.Nodes[node.Name]
		if !ok {
			return nil, fmt.Errorf("failed to look up manifest for node %q", node.Name)
		}
		for _, seedName := range nodeManifest.Seeds {
			seed := testnet.LookupNode(seedName)
			if seed == nil {
				return nil, fmt.Errorf("unknown seed %q for node %q", seedName, node.Name)
			}
			node.Seeds = append(node.Seeds, seed)
		}
		for _, peerName := range nodeManifest.PersistentPeers {
			peer := testnet.LookupNode(peerName)
			if peer == nil {
				return nil, fmt.Errorf("unknown persistent peer %q for node %q", peerName, node.Name)
			}
			node.PersistentPeers = append(node.PersistentPeers, peer)
		}

		// If there are no seeds or persistent peers specified, default to persistent
		// connections to all other nodes.
		if len(node.PersistentPeers) == 0 && len(node.Seeds) == 0 {
			for _, peer := range testnet.Nodes {
				if peer.Name == node.Name {
					continue
				}
				node.PersistentPeers = append(node.PersistentPeers, peer)
			}
		}
	}

	// Set up genesis validators. If not specified explicitly, use all validator nodes.
	if manifest.Validators != nil {
		for validatorName, power := range *manifest.Validators {
			validator := testnet.LookupNode(validatorName)
			if validator == nil {
				return nil, fmt.Errorf("unknown validator %q", validatorName)
			}
			testnet.Validators[validator] = power
		}
	} else {
		for _, node := range testnet.Nodes {
			if node.Mode == ModeValidator {
				testnet.Validators[node] = 100
			}
		}
	}

	// Set up validator updates.
	for heightStr, validators := range manifest.ValidatorUpdates {
		height, err := strconv.Atoi(heightStr)
		if err != nil {
			return nil, fmt.Errorf("invalid validator update height %q: %w", height, err)
		}
		valUpdate := map[*Node]int64{}
		for name, power := range validators {
			node := testnet.LookupNode(name)
			if node == nil {
				return nil, fmt.Errorf("unknown validator %q for update at height %v", name, height)
			}
			valUpdate[node] = power
		}
		testnet.ValidatorUpdates[int64(height)] = valUpdate
	}

	// Create a default transaction load if there is none. Its values may be updated in the next
	// step.
	if len(manifest.Loads) == 0 {
		run := &ManifestLoadRun{
			TxBytes:     manifest.LoadTxSizeBytes,
			BatchSize:   manifest.LoadTxBatchSize,
			Connections: manifest.LoadTxConnections,
			MaxDuration: manifest.LoadMaxDuration,
			MaxTxs:      manifest.LoadMaxTxs,
		}
		load := &ManifestLoad{
			Runs: map[string]*ManifestLoadRun{"default": run},
		}
		manifest.Loads = []*ManifestLoad{load}
	}

	// Set up the transaction load instances.
	for _, loadManifest := range manifest.Loads {
		runs := make(map[string]*LoadRun, len(loadManifest.Runs))
		for name, runManifest := range loadManifest.Runs {
			run := &LoadRun{
				TxBytes:     manifest.LoadTxSizeBytes,
				BatchSize:   manifest.LoadTxBatchSize,
				Connections: manifest.LoadTxConnections,
				MaxDuration: manifest.LoadMaxDuration,
				MaxTxs:      manifest.LoadMaxTxs,
				WaitToRun:   runManifest.WaitToRun,
			}
			if loadManifest.TxBytes > 0 {
				run.TxBytes = loadManifest.TxBytes
			}
			if runManifest.TxBytes > 0 {
				run.TxBytes = runManifest.TxBytes
			}
			if run.TxBytes == 0 {
				run.TxBytes = defaultTxSizeBytes
			}
			if loadManifest.BatchSize > 0 {
				run.BatchSize = loadManifest.BatchSize
			}
			if runManifest.BatchSize > 0 {
				run.BatchSize = runManifest.BatchSize
			}
			if run.BatchSize == 0 {
				run.BatchSize = defaultBatchSize
			}
			if loadManifest.Connections > 0 {
				run.Connections = loadManifest.Connections
			}
			if runManifest.Connections > 0 {
				run.Connections = runManifest.Connections
			}
			if run.Connections == 0 {
				run.Connections = defaultConnections
			}
			if run.Connections == 0 {
				run.Connections = defaultConnections
			}
			if loadManifest.MaxTxs > 0 {
				run.MaxTxs = loadManifest.MaxTxs
			}
			if runManifest.MaxTxs > 0 {
				run.MaxTxs = runManifest.MaxTxs
			}
			if loadManifest.MaxDuration > 0 {
				run.MaxDuration = loadManifest.MaxDuration
			}
			if runManifest.MaxDuration > 0 {
				run.MaxDuration = runManifest.MaxDuration
			}

			// When there are more than one load, both the duration and the maximum number of
			// transactions cannot be unbounded, so we restrict the duration to the default value.
			if len(manifest.Loads) > 1 && (run.MaxDuration == 0 && run.MaxTxs == 0) {
				run.MaxDuration = defaultLoadDuration
			}

			// Set target nodes by filtering the list of all nodes. If no node is left, use all
			// nodes.
			for _, node := range testnet.Nodes {
				if slices.Contains(runManifest.TargetNodeNames, node.Name) {
					run.TargetNodes = append(run.TargetNodes, node)
				}
			}
			if len(run.TargetNodes) == 0 {
				run.TargetNodes = testnet.Nodes
			}

			runs[name] = run
		}

		load := &Load{
			Testnet:     testnet,
			WaitToStart: manifest.LoadWaitToStart,
			WaitUntil:   manifest.LoadWaitUntil,
			WaitAtEnd:   manifest.LoadWaitAtEnd,
			Runs:        runs,
		}
		if loadManifest.WaitToStart > 0 {
			load.WaitToStart = loadManifest.WaitToStart
		}
		if loadManifest.WaitUntil != "" {
			load.WaitUntil = loadManifest.WaitUntil
		}
		if loadManifest.WaitAtEnd > 0 {
			load.WaitAtEnd = loadManifest.WaitAtEnd
		}
		testnet.Loads = append(testnet.Loads, load)
	}

	return testnet, testnet.Validate()
}

// Validate validates a testnet.
func (t Testnet) Validate() error {
	if t.Name == "" {
		return errors.New("network has no name")
	}
	if t.IP == nil {
		return errors.New("network has no IP")
	}
	if len(t.Nodes) == 0 {
		return errors.New("network has no nodes")
	}
	if err := t.validateZones(t.Nodes); err != nil {
		return err
	}
	if t.BlockMaxBytes > types.MaxBlockSizeBytes {
		return fmt.Errorf("value of BlockMaxBytes cannot be higher than %d", types.MaxBlockSizeBytes)
	}
	if t.VoteExtensionsUpdateHeight < -1 {
		return fmt.Errorf("value of VoteExtensionsUpdateHeight must be positive, 0 (InitChain), "+
			"or -1 (Genesis); update height %d", t.VoteExtensionsUpdateHeight)
	}
	if t.VoteExtensionsEnableHeight < 0 {
		return fmt.Errorf("value of VoteExtensionsEnableHeight must be positive, or 0 (disable); "+
			"enable height %d", t.VoteExtensionsEnableHeight)
	}
	if t.VoteExtensionsUpdateHeight > 0 && t.VoteExtensionsUpdateHeight < t.InitialHeight {
		return fmt.Errorf("a value of VoteExtensionsUpdateHeight greater than 0 "+
			"must not be less than InitialHeight; "+
			"update height %d, initial height %d",
			t.VoteExtensionsUpdateHeight, t.InitialHeight,
		)
	}
	if t.VoteExtensionsEnableHeight > 0 {
		if t.VoteExtensionsEnableHeight < t.InitialHeight {
			return fmt.Errorf("a value of VoteExtensionsEnableHeight greater than 0 "+
				"must not be less than InitialHeight; "+
				"enable height %d, initial height %d",
				t.VoteExtensionsEnableHeight, t.InitialHeight,
			)
		}
		if t.VoteExtensionsEnableHeight <= t.VoteExtensionsUpdateHeight {
			return fmt.Errorf("a value of VoteExtensionsEnableHeight greater than 0 "+
				"must be greater than VoteExtensionsUpdateHeight; "+
				"update height %d, enable height %d",
				t.VoteExtensionsUpdateHeight, t.VoteExtensionsEnableHeight,
			)
		}
	}
	for _, node := range t.Nodes {
		if err := node.Validate(t); err != nil {
			return fmt.Errorf("invalid node %q: %w", node.Name, err)
		}
	}
	for i, load := range t.Loads {
		if err := load.Validate(t); err != nil {
			return fmt.Errorf("invalid load %v: %w", i, err)
		}
	}
	return nil
}

func (t Testnet) validateZones(nodes []*Node) error {
	zoneMatrix, err := loadZoneLatenciesMatrix()
	if err != nil {
		return err
	}

	// Get list of zone ids in matrix.
	zones := make([]ZoneID, 0, len(zoneMatrix))
	for zone := range zoneMatrix {
		zones = append(zones, zone)
	}

	// Check that the zone ids of all nodes are valid when the matrix file exists.
	nodesWithoutZone := make([]string, 0, len(nodes))
	for _, node := range nodes {
		if !node.ZoneIsSet() {
			nodesWithoutZone = append(nodesWithoutZone, node.Name)
			continue
		}
		if !slices.Contains(zones, node.Zone) {
			return fmt.Errorf("invalid zone %s for node %s, not present in zone-latencies matrix",
				string(node.Zone), node.Name)
		}
	}

	// Either all nodes have a zone or none have.
	if len(nodesWithoutZone) > 0 && len(nodesWithoutZone) != len(nodes) {
		return fmt.Errorf("the following nodes do not have a zone assigned (while other nodes have): %v", strings.Join(nodesWithoutZone, ", "))
	}

	return nil
}

// Validate validates a node.
func (n Node) Validate(testnet Testnet) error {
	if n.Name == "" {
		return errors.New("node has no name")
	}
	if n.InternalIP == nil {
		return errors.New("node has no IP address")
	}
	if !testnet.IP.Contains(n.InternalIP) {
		return fmt.Errorf("node IP %v is not in testnet network %v", n.InternalIP, testnet.IP)
	}
	if n.RPCProxyPort == n.PrometheusProxyPort {
		return fmt.Errorf("node local port %v used also for Prometheus local port", n.RPCProxyPort)
	}
	if n.RPCProxyPort > 0 && n.RPCProxyPort <= 1024 {
		return fmt.Errorf("local port %v must be >1024", n.RPCProxyPort)
	}
	if n.PrometheusProxyPort > 0 && n.PrometheusProxyPort <= 1024 {
		return fmt.Errorf("local port %v must be >1024", n.PrometheusProxyPort)
	}
	for _, peer := range testnet.Nodes {
		if peer.Name != n.Name && peer.RPCProxyPort == n.RPCProxyPort && peer.ExternalIP.Equal(n.ExternalIP) {
			return fmt.Errorf("peer %q also has local port %v", peer.Name, n.RPCProxyPort)
		}
		if n.PrometheusProxyPort > 0 {
			if peer.Name != n.Name && peer.PrometheusProxyPort == n.PrometheusProxyPort {
				return fmt.Errorf("peer %q also has local port %v", peer.Name, n.PrometheusProxyPort)
			}
		}
	}
	switch n.BlockSyncVersion {
	case "v0":
	default:
		return fmt.Errorf("invalid block sync setting %q", n.BlockSyncVersion)
	}
	switch n.Database {
	case "goleveldb", "cleveldb", "boltdb", "rocksdb", "badgerdb", "pebbledb":
	default:
		return fmt.Errorf("invalid database setting %q", n.Database)
	}
	switch n.ABCIProtocol {
	case ProtocolBuiltin, ProtocolBuiltinConnSync, ProtocolUNIX, ProtocolTCP, ProtocolGRPC:
	default:
		return fmt.Errorf("invalid ABCI protocol setting %q", n.ABCIProtocol)
	}
	if n.Mode == ModeLight && n.ABCIProtocol != ProtocolBuiltin && n.ABCIProtocol != ProtocolBuiltinConnSync {
		return errors.New("light client must use builtin protocol")
	}
	switch n.PrivvalProtocol {
	case ProtocolFile, ProtocolUNIX, ProtocolTCP:
	default:
		return fmt.Errorf("invalid privval protocol setting %q", n.PrivvalProtocol)
	}

	if n.StartAt > 0 && n.StartAt < n.Testnet.InitialHeight {
		return fmt.Errorf("cannot start at height %v lower than initial height %v",
			n.StartAt, n.Testnet.InitialHeight)
	}
	if n.StateSync && n.StartAt == 0 {
		return errors.New("state synced nodes cannot start at the initial height")
	}
	if n.RetainBlocks != 0 && n.RetainBlocks < uint64(EvidenceAgeHeight) {
		return fmt.Errorf("retain_blocks must be 0 or be greater or equal to max evidence age (%d)",
			EvidenceAgeHeight)
	}
	if n.PersistInterval == 0 && n.RetainBlocks > 0 {
		return errors.New("persist_interval=0 requires retain_blocks=0")
	}
	if n.PersistInterval > 1 && n.RetainBlocks > 0 && n.RetainBlocks < n.PersistInterval {
		return errors.New("persist_interval must be less than or equal to retain_blocks")
	}
	if n.SnapshotInterval > 0 && n.RetainBlocks > 0 && n.RetainBlocks < n.SnapshotInterval {
		return errors.New("snapshot_interval must be less than er equal to retain_blocks")
	}

	var upgradeFound bool
	for _, perturbation := range n.Perturbations {
		switch perturbation {
		case PerturbationUpgrade:
			if upgradeFound {
				return errors.New("'upgrade' perturbation can appear at most once per node")
			}
			upgradeFound = true
		case PerturbationDisconnect, PerturbationKill, PerturbationPause, PerturbationRestart:
		default:
			return fmt.Errorf("invalid perturbation %q", perturbation)
		}
	}

	return nil
}

// Validate validates a load.
<<<<<<< HEAD
=======
// TODO: complete.
>>>>>>> ba99fc27
func (l Load) Validate(testnet Testnet) error {
	for name, run := range l.Runs {
		if err := run.Validate(testnet, l); err != nil {
			return fmt.Errorf("invalid run %v: %w", name, err)
		}
	}

	return nil
}

// Validate validates a load.
<<<<<<< HEAD
=======
// TODO: complete.
>>>>>>> ba99fc27
func (r LoadRun) Validate(testnet Testnet, load Load) error {
	return nil
}

// LookupNode looks up a node by name. For now, simply do a linear search.
func (t Testnet) LookupNode(name string) *Node {
	for _, node := range t.Nodes {
		if node.Name == name {
			return node
		}
	}
	return nil
}

// ArchiveNodes returns a list of archive nodes that start at the initial height
// and contain the entire blockchain history. They are used e.g. as light client
// RPC servers.
func (t Testnet) ArchiveNodes() []*Node {
	nodes := []*Node{}
	for _, node := range t.Nodes {
		if !node.Stateless() && node.StartAt == 0 && node.RetainBlocks == 0 {
			nodes = append(nodes, node)
		}
	}
	return nodes
}

// ValidatorNodes returns the list of nodes that are validators.
func (t Testnet) ValidatorNodes() []*Node {
	validators := make([]*Node, len(t.Validators))
	i := 0
	for validator := range t.Validators {
		validators[i] = validator
		i++
	}
	return validators
}

// RandomNode returns a random non-seed node.
func (t Testnet) RandomNode() *Node {
	for {
		node := t.Nodes[rand.Intn(len(t.Nodes))] //nolint:gosec
		if node.Mode != ModeSeed {
			return node
		}
	}
}

// IPv6 returns true if the testnet is an IPv6 network.
func (t Testnet) IPv6() bool {
	return t.IP.IP.To4() == nil
}

// HasPerturbations returns whether the network has any perturbations.
func (t Testnet) HasPerturbations() bool {
	for _, node := range t.Nodes {
		if len(node.Perturbations) > 0 {
			return true
		}
	}
	return false
}

//go:embed templates/prometheus-yaml.tmpl
var prometheusYamlTemplate string

func (t Testnet) prometheusConfigBytes() ([]byte, error) {
	tmpl, err := template.New("prometheus-yaml").Parse(prometheusYamlTemplate)
	if err != nil {
		return nil, err
	}
	var buf bytes.Buffer
	err = tmpl.Execute(&buf, t)
	if err != nil {
		return nil, err
	}
	return buf.Bytes(), nil
}

func (t Testnet) WritePrometheusConfig() error {
	bytes, err := t.prometheusConfigBytes()
	if err != nil {
		return err
	}
	err = os.WriteFile(filepath.Join(t.Dir, "prometheus.yaml"), bytes, 0o644) //nolint:gosec
	if err != nil {
		return err
	}
	return nil
}

// Address returns a P2P endpoint address for the node.
func (n Node) AddressP2P(withID bool) string {
	ip := n.InternalIP.String()
	if n.InternalIP.To4() == nil {
		// IPv6 addresses must be wrapped in [] to avoid conflict with : port separator
		ip = fmt.Sprintf("[%v]", ip)
	}
	addr := fmt.Sprintf("%v:26656", ip)
	if withID {
		addr = fmt.Sprintf("%x@%v", n.NodeKey.PubKey().Address().Bytes(), addr)
	}
	return addr
}

// Address returns an RPC endpoint address for the node.
func (n Node) AddressRPC() string {
	ip := n.InternalIP.String()
	if n.InternalIP.To4() == nil {
		// IPv6 addresses must be wrapped in [] to avoid conflict with : port separator
		ip = fmt.Sprintf("[%v]", ip)
	}
	return fmt.Sprintf("%v:26657", ip)
}

// Client returns an RPC client for the node.
func (n Node) Client() (*rpchttp.HTTP, error) {
	ip := n.ExternalIP
	if n.UseInternalIP {
		ip = n.InternalIP
	}
	//nolint:nosprintfhostport
	return rpchttp.New(fmt.Sprintf("http://%s:%v/v1", ip, n.RPCProxyPort))
}

// GRPCClient creates a gRPC client for the node.
func (n Node) GRPCClient(ctx context.Context) (grpcclient.Client, error) {
	return grpcclient.New(
		ctx,
		fmt.Sprintf("127.0.0.1:%v", n.GRPCProxyPort),
		grpcclient.WithInsecure(),
	)
}

// GRPCClient creates a gRPC client for the node.
func (n Node) GRPCPrivilegedClient(ctx context.Context) (grpcprivileged.Client, error) {
	return grpcprivileged.New(
		ctx,
		fmt.Sprintf("127.0.0.1:%v", n.GRPCPrivilegedProxyPort),
		grpcprivileged.WithInsecure(),
	)
}

// Stateless returns true if the node is either a seed node or a light node.
func (n Node) Stateless() bool {
	return n.Mode == ModeLight || n.Mode == ModeSeed
}

// ZoneIsSet returns if the node has a zone set for latency emulation.
func (n Node) ZoneIsSet() bool {
	return len(n.Zone) > 0
}

// keyGenerator generates pseudorandom Ed25519 keys based on a seed.
type keyGenerator struct {
	random *rand.Rand
}

func newKeyGenerator(seed int64) *keyGenerator {
	return &keyGenerator{
		random: rand.New(rand.NewSource(seed)), //nolint:gosec
	}
}

func (g *keyGenerator) Generate(keyType string) crypto.PrivKey {
	seed := make([]byte, ed25519.SeedSize)

	_, err := io.ReadFull(g.random, seed)
	if err != nil {
		panic(err) // this shouldn't happen
	}
	switch keyType {
	case "secp256k1":
		return secp256k1.GenPrivKeySecp256k1(seed)
	case "", "ed25519":
		return ed25519.GenPrivKeyFromSecret(seed)
	default:
		panic("KeyType not supported") // should not make it this far
	}
}

// portGenerator generates local Docker proxy ports for each node.
type portGenerator struct {
	nextPort uint32
}

func newPortGenerator(firstPort uint32) *portGenerator {
	return &portGenerator{nextPort: firstPort}
}

func (g *portGenerator) Next() uint32 {
	port := g.nextPort
	g.nextPort++
	if g.nextPort == 0 {
		panic("port overflow")
	}
	return port
}

// ipGenerator generates sequential IP addresses for each node, using a random
// network address.
type ipGenerator struct {
	network *net.IPNet
	nextIP  net.IP
}

func newIPGenerator(network *net.IPNet) *ipGenerator {
	nextIP := make([]byte, len(network.IP))
	copy(nextIP, network.IP)
	gen := &ipGenerator{network: network, nextIP: nextIP}
	// Skip network and gateway addresses
	gen.Next()
	gen.Next()
	return gen
}

func (g *ipGenerator) Network() *net.IPNet {
	n := &net.IPNet{
		IP:   make([]byte, len(g.network.IP)),
		Mask: make([]byte, len(g.network.Mask)),
	}
	copy(n.IP, g.network.IP)
	copy(n.Mask, g.network.Mask)
	return n
}

func (g *ipGenerator) Next() net.IP {
	ip := make([]byte, len(g.nextIP))
	copy(ip, g.nextIP)
	for i := len(g.nextIP) - 1; i >= 0; i-- {
		g.nextIP[i]++
		if g.nextIP[i] != 0 {
			break
		}
	}
	return ip
}

//go:embed latency/aws-latencies.csv
var awsLatenciesMatrixCsvContent string

func loadZoneLatenciesMatrix() (map[ZoneID][]uint32, error) {
	records, err := parseCsv(awsLatenciesMatrixCsvContent)
	if err != nil {
		return nil, err
	}
	records = records[1:] // Ignore first headers line
	matrix := make(map[ZoneID][]uint32, len(records))
	for _, r := range records {
		zoneID := ZoneID(r[0])
		matrix[zoneID] = make([]uint32, len(r)-1)
		for i, l := range r[1:] {
			lat, err := strconv.ParseUint(l, 10, 32)
			if err != nil {
				return nil, ErrInvalidZoneID{l, err}
			}
			matrix[zoneID][i] = uint32(lat)
		}
	}
	return matrix, nil
}

type ErrInvalidZoneID struct {
	ZoneID string
	Err    error
}

func (e ErrInvalidZoneID) Error() string {
	return fmt.Sprintf("invalid zone id (%s): %v", e.ZoneID, e.Err)
}

func parseCsv(csvString string) ([][]string, error) {
	csvReader := csv.NewReader(strings.NewReader(csvString))
	csvReader.Comment = '#'
	records, err := csvReader.ReadAll()
	if err != nil {
		return nil, err
	}

	return records, nil
}<|MERGE_RESOLUTION|>--- conflicted
+++ resolved
@@ -88,17 +88,6 @@
 	DisablePexReactor                                    bool
 	KeyType                                              string
 	Evidence                                             int
-<<<<<<< HEAD
-	LoadTxSizeBytes                                      int
-	LoadTxBatchSize                                      int
-	LoadTxConnections                                    int
-	LoadMaxTxs                                           int
-	LoadMaxDuration                                      uint32
-	LoadWaitToStart                                      uint32
-	LoadWaitUntil                                        string
-	LoadWaitAtEnd                                        uint32
-=======
->>>>>>> ba99fc27
 	ABCIProtocol                                         string
 	PrepareProposalDelay                                 time.Duration
 	ProcessProposalDelay                                 time.Duration
@@ -157,15 +146,9 @@
 
 type Load struct {
 	Testnet     *Testnet
-<<<<<<< HEAD
-	WaitToStart uint32
-	WaitUntil   string
-	WaitAtEnd   uint32
-=======
 	WaitToStart int
 	WaitUntil   string
 	WaitAtEnd   int
->>>>>>> ba99fc27
 	Runs        map[string]*LoadRun
 }
 
@@ -174,13 +157,8 @@
 	BatchSize   int
 	Connections int
 	MaxTxs      int
-<<<<<<< HEAD
-	MaxDuration uint32
-	WaitToRun   uint32
-=======
 	MaxDuration int
 	WaitToRun   int
->>>>>>> ba99fc27
 	TargetNodes []*Node
 }
 
@@ -706,10 +684,7 @@
 }
 
 // Validate validates a load.
-<<<<<<< HEAD
-=======
 // TODO: complete.
->>>>>>> ba99fc27
 func (l Load) Validate(testnet Testnet) error {
 	for name, run := range l.Runs {
 		if err := run.Validate(testnet, l); err != nil {
@@ -721,10 +696,7 @@
 }
 
 // Validate validates a load.
-<<<<<<< HEAD
-=======
 // TODO: complete.
->>>>>>> ba99fc27
 func (r LoadRun) Validate(testnet Testnet, load Load) error {
 	return nil
 }
