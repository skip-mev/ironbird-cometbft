package e2e_test

import (
	"bytes"
	"fmt"
	"testing"

	"github.com/stretchr/testify/require"

	e2e "github.com/cometbft/cometbft/test/e2e/pkg"
	"github.com/cometbft/cometbft/types"
)

// Tests that validator sets are available and correct according to
// scheduled validator updates.
func TestValidator_Sets(t *testing.T) {
	t.Helper()
	testNode(t, func(t *testing.T, node e2e.Node) {
		t.Helper()
		if node.Mode == e2e.ModeSeed || node.EnableCompanionPruning {
			return
		}

		client, err := node.Client()
		require.NoError(t, err)
		status, err := client.Status(ctx)
		require.NoError(t, err)

		first := status.SyncInfo.EarliestBlockHeight
		last := status.SyncInfo.LatestBlockHeight

		// skip first block if node is pruning blocks, to avoid race conditions
		if node.RetainBlocks > 0 {
			// This was done in case pruning is activated.
			// As it happens in the background this lowers the chances
			// that the block at height=first will be pruned by the time we test
			// this. If this test starts to fail often, it is worth revisiting this logic.
			// To reproduce this failure locally, it is advised to set the storage.pruning.interval
			// to 1s instead of 10s.
			first += int64(node.RetainBlocks)
		}

<<<<<<< HEAD
		valSchedule := newValidatorSchedule(*node.Testnet)
		valSchedule.IncreaseHeight(first - node.Testnet.InitialHeight)
=======
		valSchedule := newValidatorSchedule(t, node.Testnet)
		valSchedule.Increment(t, first-node.Testnet.InitialHeight)
>>>>>>> 09bbba16

		for h := first; h <= last; h++ {
			validators := []*types.Validator{}
			perPage := 100
			for page := 1; ; page++ {
				resp, err := client.Validators(ctx, &(h), &(page), &perPage)
				require.NoError(t, err)
				validators = append(validators, resp.Validators...)
				if len(validators) == resp.Total {
					break
				}
			}
			require.Equal(t, valSchedule.Set.Validators, validators,
				"incorrect validator set at height %v", h)
<<<<<<< HEAD
			valSchedule.IncreaseHeight(1)
=======
			valSchedule.Increment(t, 1)
>>>>>>> 09bbba16
		}
	})
}

// Tests that a validator proposes blocks when it's supposed to. It tolerates some
// missed blocks, e.g. due to testnet perturbations.
func TestValidator_Propose(t *testing.T) {
	t.Helper()
	blocks := fetchBlockChain(t)
	testNode(t, func(t *testing.T, node e2e.Node) {
		t.Helper()
		if node.Mode != e2e.ModeValidator {
			return
		}
		address := node.PrivvalKey.PubKey().Address()
		valSchedule := newValidatorSchedule(t, node.Testnet)

		expectCount := 0
		proposeCount := 0
		for _, block := range blocks {
			if bytes.Equal(valSchedule.Set.Proposer.Address, address) {
				expectCount++
				if bytes.Equal(block.ProposerAddress, address) {
					proposeCount++
				}
			}
<<<<<<< HEAD
			valSchedule.IncreaseHeight(1)
=======
			valSchedule.Increment(t, 1)
>>>>>>> 09bbba16
		}

		if expectCount == 0 {
			return
		}

		if node.ClockSkew != 0 && node.Testnet.PbtsEnableHeight != 0 {
			t.Logf("node with skewed clock (by %v), proposed %v, expected %v",
				node.ClockSkew, proposeCount, expectCount)
			return
		}
		require.Greater(t, proposeCount, 0,
			"node did not propose any blocks (expected %v)", expectCount)
		require.False(t, expectCount > 5 && proposeCount < 3, "node only proposed  %v blocks, expected %v", proposeCount, expectCount)
	})
}

// Tests that a validator signs blocks when it's supposed to. It tolerates some
// missed blocks, e.g. due to testnet perturbations.
func TestValidator_Sign(t *testing.T) {
	t.Helper()
	blocks := fetchBlockChain(t)
	testNode(t, func(t *testing.T, node e2e.Node) {
		t.Helper()
		if node.Mode != e2e.ModeValidator {
			return
		}
		address := node.PrivvalKey.PubKey().Address()
		valSchedule := newValidatorSchedule(t, node.Testnet)

		expectCount := 0
		signCount := 0
		for _, block := range blocks[1:] { // Skip first block, since it has no signatures
			signed := false
			for _, sig := range block.LastCommit.Signatures {
				if bytes.Equal(sig.ValidatorAddress, address) {
					signed = true
					break
				}
			}
			if valSchedule.Set.HasAddress(address) {
				expectCount++
				if signed {
					signCount++
				}
			} else {
				require.False(t, signed, "unexpected signature for block %v", block.LastCommit.Height)
			}
<<<<<<< HEAD
			valSchedule.IncreaseHeight(1)
=======
			valSchedule.Increment(t, 1)
>>>>>>> 09bbba16
		}

		require.False(t, signCount == 0 && expectCount > 0,
			"validator did not sign any blocks (expected %v)", expectCount)
		if expectCount > 7 {
			require.GreaterOrEqual(t, signCount, 3, "validator didn't sign even 3 blocks (expected %v)", expectCount)
		}
	})
}

// validatorSchedule is a validator set iterator, which takes into account
// validator set updates.
type validatorSchedule struct {
	Set     *types.ValidatorSet
	height  int64
	testnet *e2e.Testnet
}

func newValidatorSchedule(t *testing.T, testnet *e2e.Testnet) *validatorSchedule {
	t.Helper()
	valMap := *testnet.Manifest.Validators        // genesis validators
	if v, ok := testnet.ValidatorUpdates[0]; ok { // InitChain validators
		valMap = v
	}
	vals, err := makeVals(testnet, valMap)
	require.NoError(t, err)
	return &validatorSchedule{
		height:  testnet.InitialHeight,
		Set:     types.NewValidatorSet(vals),
		testnet: testnet,
	}
}

<<<<<<< HEAD
func (s *validatorSchedule) IncreaseHeight(heights int64) {
=======
func (s *validatorSchedule) Increment(t *testing.T, heights int64) {
	t.Helper()
>>>>>>> 09bbba16
	for i := int64(0); i < heights; i++ {
		s.height++
		if s.height > 2 {
			// validator set updates are offset by 2, since they only take effect
			// two blocks after they're returned.
			if update, ok := s.testnet.ValidatorUpdates[s.height-2]; ok {
				vals, err := makeVals(s.testnet, update)
				require.NoError(t, err)
				if err := s.Set.UpdateWithChangeSet(vals); err != nil {
					panic(err)
				}
			}
		}
		s.Set.IncrementProposerPriority(1)
	}
}

func makeVals(testnet *e2e.Testnet, valMap map[string]int64) ([]*types.Validator, error) {
	vals := make([]*types.Validator, 0, len(valMap))
	for valName, power := range valMap {
		validator := testnet.LookupNode(valName)
		if validator == nil {
			return nil, fmt.Errorf("unknown validator %q for `validatorSchedule`", valName)
		}
		vals = append(vals, types.NewValidator(validator.PrivvalKey.PubKey(), power))
	}
	return vals, nil
}<|MERGE_RESOLUTION|>--- conflicted
+++ resolved
@@ -40,13 +40,8 @@
 			first += int64(node.RetainBlocks)
 		}
 
-<<<<<<< HEAD
-		valSchedule := newValidatorSchedule(*node.Testnet)
-		valSchedule.IncreaseHeight(first - node.Testnet.InitialHeight)
-=======
 		valSchedule := newValidatorSchedule(t, node.Testnet)
-		valSchedule.Increment(t, first-node.Testnet.InitialHeight)
->>>>>>> 09bbba16
+		valSchedule.IncreaseHeight(t, first-node.Testnet.InitialHeight)
 
 		for h := first; h <= last; h++ {
 			validators := []*types.Validator{}
@@ -61,11 +56,7 @@
 			}
 			require.Equal(t, valSchedule.Set.Validators, validators,
 				"incorrect validator set at height %v", h)
-<<<<<<< HEAD
-			valSchedule.IncreaseHeight(1)
-=======
-			valSchedule.Increment(t, 1)
->>>>>>> 09bbba16
+			valSchedule.IncreaseHeight(t, 1)
 		}
 	})
 }
@@ -92,11 +83,7 @@
 					proposeCount++
 				}
 			}
-<<<<<<< HEAD
-			valSchedule.IncreaseHeight(1)
-=======
-			valSchedule.Increment(t, 1)
->>>>>>> 09bbba16
+			valSchedule.IncreaseHeight(t, 1)
 		}
 
 		if expectCount == 0 {
@@ -145,11 +132,7 @@
 			} else {
 				require.False(t, signed, "unexpected signature for block %v", block.LastCommit.Height)
 			}
-<<<<<<< HEAD
-			valSchedule.IncreaseHeight(1)
-=======
-			valSchedule.Increment(t, 1)
->>>>>>> 09bbba16
+			valSchedule.IncreaseHeight(t, 1)
 		}
 
 		require.False(t, signCount == 0 && expectCount > 0,
@@ -183,12 +166,8 @@
 	}
 }
 
-<<<<<<< HEAD
-func (s *validatorSchedule) IncreaseHeight(heights int64) {
-=======
-func (s *validatorSchedule) Increment(t *testing.T, heights int64) {
+func (s *validatorSchedule) IncreaseHeight(t *testing.T, heights int64) {
 	t.Helper()
->>>>>>> 09bbba16
 	for i := int64(0); i < heights; i++ {
 		s.height++
 		if s.height > 2 {
