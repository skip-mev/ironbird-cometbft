--- conflicted
+++ resolved
@@ -84,7 +84,10 @@
 	}
 }
 
-<<<<<<< HEAD
+// NewPruner creates a service that controls background pruning of node data.
+//
+// Assumes that the initial application and data companion retain heights have
+// already been configured in the state store.
 func NewPruner(
 	stateStore Store,
 	bs BlockStore,
@@ -93,19 +96,11 @@
 	logger log.Logger,
 	options ...PrunerOption,
 ) *Pruner {
-=======
-// NewPruner creates a service that controls background pruning of node data.
-//
-// Assumes that the initial application and data companion retain heights have
-// already been configured in the state store.
-func NewPruner(stateStore Store, bs BlockStore, logger log.Logger, options ...PrunerOption) *Pruner {
->>>>>>> 0e7e6b8b
 	cfg := defaultPrunerConfig()
 	for _, opt := range options {
 		opt(cfg)
 	}
 	p := &Pruner{
-<<<<<<< HEAD
 		bs:           bs,
 		txIndexer:    txIndexer,
 		blockIndexer: blockIndexer,
@@ -114,15 +109,7 @@
 		interval:     cfg.interval,
 		observer:     cfg.observer,
 		metrics:      cfg.metrics,
-=======
-		dcEnabled:  cfg.dcEnabled,
-		bs:         bs,
-		stateStore: stateStore,
-		logger:     logger,
-		interval:   cfg.interval,
-		observer:   cfg.observer,
-		metrics:    cfg.metrics,
->>>>>>> 0e7e6b8b
+		dcEnabled:    cfg.dcEnabled,
 	}
 	p.BaseService = *service.NewBaseService(logger, "Pruner", p)
 	return p
@@ -133,18 +120,13 @@
 }
 
 func (p *Pruner) OnStart() error {
-<<<<<<< HEAD
 	go p.pruneIndexesRoutine()
-	go p.pruneBlocksRoutine()
-	go p.pruneABCIResRoutine()
-=======
 	go p.pruneBlocks()
 	// We only care about pruning ABCI results if the data companion has been
 	// enabled.
 	if p.dcEnabled {
 		go p.pruneABCIResponses()
 	}
->>>>>>> 0e7e6b8b
 	p.observer.PrunerStarted(p.interval)
 	return nil
 }
@@ -307,7 +289,6 @@
 	return p.stateStore.GetABCIResRetainHeight()
 }
 
-<<<<<<< HEAD
 // GetTxIndexerRetainHeight is a convenience method for accessing the
 // GetTxIndexerRetainHeight method of the underlying indexer
 func (p *Pruner) GetTxIndexerRetainHeight() (int64, error) {
@@ -320,14 +301,9 @@
 	return p.blockIndexer.GetBlockIndexerRetainHeight()
 }
 
-func (p *Pruner) pruneABCIResRoutine() {
-	p.logger.Info("Started pruning ABCI results", "interval", p.interval.String())
-	lastABCIResRetainHeight := int64(0)
-=======
 func (p *Pruner) pruneABCIResponses() {
 	p.logger.Info("Started pruning ABCI responses", "interval", p.interval.String())
 	lastRetainHeight := int64(0)
->>>>>>> 0e7e6b8b
 	for {
 		select {
 		case <-p.Quit():
@@ -344,11 +320,7 @@
 	}
 }
 
-<<<<<<< HEAD
-func (p *Pruner) pruneBlocksRoutine() {
-=======
 func (p *Pruner) pruneBlocks() {
->>>>>>> 0e7e6b8b
 	p.logger.Info("Started pruning blocks", "interval", p.interval.String())
 	lastRetainHeight := int64(0)
 	for {
