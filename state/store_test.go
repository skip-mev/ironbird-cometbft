--- conflicted
+++ resolved
@@ -248,11 +248,7 @@
 	return m
 }
 
-<<<<<<< HEAD
 func makeStateAndBlockStoreAndIndexerService() (sm.State, *store.BlockStore, *txindex.IndexerService, func(), sm.Store) {
-=======
-func makeStateAndBlockStore() (sm.State, *store.BlockStore, func(), sm.Store) {
->>>>>>> 04dfaf57
 	config := test.ResetTestRoot("blockchain_reactor_test")
 	blockDB := dbm.NewMemDB()
 	stateDB := dbm.NewMemDB()
@@ -263,7 +259,6 @@
 	if err != nil {
 		panic(fmt.Errorf("error constructing state from genesis file: %w", err))
 	}
-<<<<<<< HEAD
 
 	indexerService, err := mocks.CreateAndStartIndexerService(
 		config,
@@ -275,9 +270,6 @@
 	}
 
 	return state, store.NewBlockStore(blockDB), indexerService, func() { os.RemoveAll(config.RootDir) }, stateStore
-=======
-	return state, store.NewBlockStore(blockDB), func() { os.RemoveAll(config.RootDir) }, stateStore
->>>>>>> 04dfaf57
 }
 
 func fillStore(t *testing.T, height int64, stateStore sm.Store, bs *store.BlockStore, state sm.State, response1 *abci.ResponseFinalizeBlock) {
@@ -303,22 +295,14 @@
 }
 
 func TestSaveRetainHeight(t *testing.T) {
-<<<<<<< HEAD
 	state, bs, is, callbackF, stateStore := makeStateAndBlockStoreAndIndexerService()
-=======
-	state, bs, callbackF, stateStore := makeStateAndBlockStore()
->>>>>>> 04dfaf57
 	defer callbackF()
 	height := int64(10)
 	state.LastBlockHeight = height - 1
 
 	fillStore(t, height, stateStore, bs, state, nil)
 
-<<<<<<< HEAD
 	pruner := sm.NewPruner(stateStore, bs, is, log.TestingLogger())
-=======
-	pruner := sm.NewPruner(stateStore, bs, log.TestingLogger())
->>>>>>> 04dfaf57
 
 	// We should not save a height that is 0
 	err := pruner.SetApplicationRetainHeight(0)
@@ -336,17 +320,9 @@
 }
 
 func TestMinRetainHeight(t *testing.T) {
-<<<<<<< HEAD
 	_, _, is, callbackF, stateStore := makeStateAndBlockStoreAndIndexerService()
 	defer callbackF()
 	pruner := sm.NewPruner(stateStore, nil, is, log.TestingLogger())
-=======
-	stateDB := dbm.NewMemDB()
-	stateStore := sm.NewStore(stateDB, sm.StoreOptions{
-		DiscardABCIResponses: false,
-	})
-	pruner := sm.NewPruner(stateStore, nil, log.TestingLogger())
->>>>>>> 04dfaf57
 	minHeight := pruner.FindMinRetainHeight()
 	require.Equal(t, minHeight, int64(0))
 
@@ -376,22 +352,14 @@
 			{Code: 32, Data: []byte("Hello"), Log: "Huh?"},
 		},
 	}
-<<<<<<< HEAD
 	_, bs, is, callbackF, stateStore := makeStateAndBlockStoreAndIndexerService()
-=======
-	_, bs, callbackF, stateStore := makeStateAndBlockStore()
->>>>>>> 04dfaf57
 	defer callbackF()
 
 	for height := int64(1); height <= 10; height++ {
 		err := stateStore.SaveFinalizeBlockResponse(height, response1)
 		require.NoError(t, err)
 	}
-<<<<<<< HEAD
 	pruner := sm.NewPruner(stateStore, bs, is, log.TestingLogger())
-=======
-	pruner := sm.NewPruner(stateStore, bs, log.TestingLogger())
->>>>>>> 04dfaf57
 
 	retainHeight := int64(2)
 	err = stateStore.SaveABCIResRetainHeight(retainHeight)
@@ -443,24 +411,12 @@
 
 type prunerObserver struct {
 	sm.NoopPrunerObserver
-<<<<<<< HEAD
-	prunedInfoCh chan *sm.PrunedInfo
-=======
 	prunedABCIResInfoCh   chan *sm.ABCIResponsesPrunedInfo
 	prunedBlocksResInfoCh chan *sm.BlocksPrunedInfo
->>>>>>> 04dfaf57
 }
 
 func newPrunerObserver(infoChCap int) *prunerObserver {
 	return &prunerObserver{
-<<<<<<< HEAD
-		prunedInfoCh: make(chan *sm.PrunedInfo, infoChCap),
-	}
-}
-
-func (o *prunerObserver) PrunerPruned(info *sm.PrunedInfo) {
-	o.prunedInfoCh <- info
-=======
 		prunedABCIResInfoCh:   make(chan *sm.ABCIResponsesPrunedInfo, infoChCap),
 		prunedBlocksResInfoCh: make(chan *sm.BlocksPrunedInfo, infoChCap),
 	}
@@ -471,7 +427,6 @@
 }
 func (o *prunerObserver) PrunerPrunedBlocks(info *sm.BlocksPrunedInfo) {
 	o.prunedBlocksResInfoCh <- info
->>>>>>> 04dfaf57
 }
 
 func TestFinalizeBlockResponsePruning(t *testing.T) {
@@ -489,11 +444,7 @@
 				{Code: 32, Data: []byte("Hello"), Log: "Huh?"},
 			},
 		}
-<<<<<<< HEAD
 		state, bs, is, callbackF, stateStore := makeStateAndBlockStoreAndIndexerService()
-=======
-		state, bs, callbackF, stateStore := makeStateAndBlockStore()
->>>>>>> 04dfaf57
 		defer callbackF()
 		height := int64(10)
 		state.LastBlockHeight = height - 1
@@ -504,10 +455,7 @@
 		pruner := sm.NewPruner(
 			stateStore,
 			bs,
-<<<<<<< HEAD
 			is,
-=======
->>>>>>> 04dfaf57
 			log.TestingLogger(),
 			sm.WithPrunerInterval(1*time.Second),
 			sm.WithPrunerObserver(obs),
@@ -518,29 +466,12 @@
 		require.NoError(t, err)
 		require.NoError(t, pruner.SetABCIResRetainHeight(height))
 		require.NoError(t, pruner.Start())
-<<<<<<< HEAD
-	LOOP:
-		for {
-			select {
-			case info := <-obs.prunedInfoCh:
-				if info.ABCIRes == nil {
-					continue LOOP
-				}
-				require.Equal(t, height-1, info.ABCIRes.ToHeight)
-				t.Log("Done pruning ABCI results ")
-				break LOOP
-			case <-time.After(5 * time.Second):
-				require.Fail(t, "timed out waiting for pruning run to complete")
-			}
-=======
-
 		select {
 		case info := <-obs.prunedABCIResInfoCh:
 			require.Equal(t, height-1, info.ToHeight)
 			t.Log("Done pruning ABCI results ")
 		case <-time.After(5 * time.Second):
 			require.Fail(t, "timed out waiting for pruning run to complete")
->>>>>>> 04dfaf57
 		}
 
 		// Check that the response at height h - 1 has been deleted
