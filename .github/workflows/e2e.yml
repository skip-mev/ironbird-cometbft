name: e2e
# Runs the CI end-to-end test network on all pushes to main or release branches
# and every pull request, but only if any Go files have been changed.
on:
  workflow_dispatch:  # allow running workflow manually
  pull_request:
  merge_group:
  push:
    branches:
      - main
      - v0.3[478].x
      - v[1-9][0-9]?.x

concurrency:
  group: ${{ github.workflow }}-${{ github.ref }}
  cancel-in-progress: ${{ github.ref != 'refs/heads/main' }}

jobs:
  e2e-test:
    # Run two parallel jobs: for `ci.toml`, and for the regression manifests
    strategy:
      fail-fast: false
      matrix:
        group: ['networks/ci', 'networks_regressions/*']
    runs-on: ubuntu-latest
    timeout-minutes: 15
    steps:
      - uses: actions/checkout@v4

      - id: filter
<<<<<<< HEAD
        uses: dorny/paths-filter@v2
=======
        uses: dorny/paths-filter@v3
>>>>>>> 1ecadfc5
        with:
          filters: |
            code:
              - '**/*.go'
              - 'Makefile'
              - 'go.*'

      - run: echo "GO_VERSION=$(cat .github/workflows/go-version.env | grep GO_VERSION | cut -d '=' -f2)" >> $GITHUB_ENV
        if: steps.filter.outputs.code == 'true'

      - uses: actions/setup-go@v5
        if: steps.filter.outputs.code == 'true'
        with:
          go-version: ${{ env.GO_VERSION }}

      - name: Build
        if: steps.filter.outputs.code == 'true'
        working-directory: test/e2e
        run: make -j2 docker runner

      - name: Run "${{ matrix.group }}"" testnet
        if: steps.filter.outputs.code == 'true'
        working-directory: test/e2e
        run: ./run-multiple.sh ${{ matrix.group }}.toml<|MERGE_RESOLUTION|>--- conflicted
+++ resolved
@@ -28,11 +28,7 @@
       - uses: actions/checkout@v4
 
       - id: filter
-<<<<<<< HEAD
-        uses: dorny/paths-filter@v2
-=======
         uses: dorny/paths-filter@v3
->>>>>>> 1ecadfc5
         with:
           filters: |
             code:
