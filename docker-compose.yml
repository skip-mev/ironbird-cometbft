version: '3'

services:
  node0:
    container_name: node0
    image: "cometbft/localnode"
    ports:
      - "26656-26657:26656-26657"
<<<<<<< HEAD
      - "26667:26667"
=======
      - "26670:26660"
>>>>>>> f4d73cd5
    environment:
      - ID=0
      - LOG=${LOG:-cometbft.log}
    volumes:
      - ./build:/cometbft:Z
    networks:
      localnet:
        ipv4_address: 192.167.10.2

  node1:
    container_name: node1
    image: "cometbft/localnode"
    ports:
      - "26659-26660:26656-26657"
      - "26671:26660"
    environment:
      - ID=1
      - LOG=${LOG:-cometbft.log}
    volumes:
      - ./build:/cometbft:Z
    networks:
      localnet:
        ipv4_address: 192.167.10.3

  node2:
    container_name: node2
    image: "cometbft/localnode"
    environment:
      - ID=2
      - LOG=${LOG:-cometbft.log}
    ports:
      - "26661-26662:26656-26657"
      - "26672:26660"
    volumes:
      - ./build:/cometbft:Z
    networks:
      localnet:
        ipv4_address: 192.167.10.4

  node3:
    container_name: node3
    image: "cometbft/localnode"
    environment:
      - ID=3
      - LOG=${LOG:-cometbft.log}
    ports:
      - "26663-26664:26656-26657"
      - "26673:26660"
    volumes:
      - ./build:/cometbft:Z
    networks:
      localnet:
        ipv4_address: 192.167.10.5

networks:
  localnet:
    driver: bridge
    ipam:
      driver: default
      config:
        - subnet: 192.167.10.0/16<|MERGE_RESOLUTION|>--- conflicted
+++ resolved
@@ -6,11 +6,7 @@
     image: "cometbft/localnode"
     ports:
       - "26656-26657:26656-26657"
-<<<<<<< HEAD
       - "26667:26667"
-=======
-      - "26670:26660"
->>>>>>> f4d73cd5
     environment:
       - ID=0
       - LOG=${LOG:-cometbft.log}
