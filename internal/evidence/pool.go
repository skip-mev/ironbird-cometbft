package evidence

import (
	"bytes"
	"fmt"
	"sync"
	"sync/atomic"
	"time"

<<<<<<< HEAD
	"github.com/cosmos/gogoproto/proto"
	gogotypes "github.com/cosmos/gogoproto/types"
	"github.com/google/orderedcode"

	cmterrors "github.com/cometbft/cometbft/types/errors"

=======
>>>>>>> 9858d23a
	dbm "github.com/cometbft/cometbft-db"
	cmtproto "github.com/cometbft/cometbft/api/cometbft/types/v1"
	clist "github.com/cometbft/cometbft/internal/clist"
	sm "github.com/cometbft/cometbft/internal/state"
	"github.com/cometbft/cometbft/libs/log"
	"github.com/cometbft/cometbft/types"
	cmterrors "github.com/cometbft/cometbft/types/errors"
	"github.com/cosmos/gogoproto/proto"
	gogotypes "github.com/cosmos/gogoproto/types"
)

const (
	// prefixes must be unique across all db's
	prefixCommitted = int64(9)
	prefixPending   = int64(10)
)

// Pool maintains a pool of valid evidence to be broadcasted and committed.
type Pool struct {
	logger log.Logger

	evidenceStore dbm.DB
	evidenceList  *clist.CList // concurrent linked-list of evidence
	evidenceSize  uint32       // amount of pending evidence

	// needed to load validators to verify evidence
	stateDB sm.Store
	// needed to load headers and commits to verify evidence
	blockStore BlockStore

	mtx sync.Mutex
	// latest state
	state sm.State
	// evidence from consensus is buffered to this slice, awaiting until the next height
	// before being flushed to the pool. This prevents broadcasting and proposing of
	// evidence before the height with which the evidence happened is finished.
	consensusBuffer []duplicateVoteSet

	pruningHeight int64
	pruningTime   time.Time
}

// NewPool creates an evidence pool. If using an existing evidence store,
// it will add all pending evidence to the concurrent list.
func NewPool(evidenceDB dbm.DB, stateDB sm.Store, blockStore BlockStore) (*Pool, error) {
	state, err := stateDB.Load()
	if err != nil {
		return nil, sm.ErrCannotLoadState{Err: err}
	}

	pool := &Pool{
		stateDB:         stateDB,
		blockStore:      blockStore,
		state:           state,
		logger:          log.NewNopLogger(),
		evidenceStore:   evidenceDB,
		evidenceList:    clist.New(),
		consensusBuffer: make([]duplicateVoteSet, 0),
	}

	// if pending evidence already in db, in event of prior failure, then check for expiration,
	// update the size and load it back to the evidenceList
	pool.pruningHeight, pool.pruningTime = pool.removeExpiredPendingEvidence()
	evList, _, err := pool.listEvidence(prefixPending, -1)
	if err != nil {
		return nil, err
	}
	atomic.StoreUint32(&pool.evidenceSize, uint32(len(evList)))
	for _, ev := range evList {
		pool.evidenceList.PushBack(ev)
	}

	return pool, nil
}

// PendingEvidence is used primarily as part of block proposal and returns up to maxNum of uncommitted evidence.
func (evpool *Pool) PendingEvidence(maxBytes int64) ([]types.Evidence, int64) {
	if evpool.Size() == 0 {
		return []types.Evidence{}, 0
	}
	evidence, size, err := evpool.listEvidence(prefixPending, maxBytes)
	if err != nil {
		evpool.logger.Error("Unable to retrieve pending evidence", "err", err)
	}
	return evidence, size
}

// Update takes both the new state and the evidence committed at that height and performs
// the following operations:
//  1. Take any conflicting votes from consensus and use the state's LastBlockTime to form
//     DuplicateVoteEvidence and add it to the pool.
//  2. Update the pool's state which contains evidence params relating to expiry.
//  3. Moves pending evidence that has now been committed into the committed pool.
//  4. Removes any expired evidence based on both height and time.
func (evpool *Pool) Update(state sm.State, ev types.EvidenceList) {
	// sanity check
	if state.LastBlockHeight <= evpool.state.LastBlockHeight {
		panic(fmt.Sprintf(
			"failed EvidencePool.Update new state height is less than or equal to previous state height: %d <= %d",
			state.LastBlockHeight,
			evpool.state.LastBlockHeight,
		))
	}
	evpool.logger.Debug("Updating evidence pool", "last_block_height", state.LastBlockHeight,
		"last_block_time", state.LastBlockTime)

	// flush conflicting vote pairs from the buffer, producing DuplicateVoteEvidence and
	// adding it to the pool
	evpool.processConsensusBuffer(state)
	// update state
	evpool.updateState(state)

	// move committed evidence out from the pending pool and into the committed pool
	evpool.markEvidenceAsCommitted(ev)

	// prune pending evidence when it has expired. This also updates when the next evidence will expire
	if evpool.Size() > 0 && state.LastBlockHeight > evpool.pruningHeight &&
		state.LastBlockTime.After(evpool.pruningTime) {
		evpool.pruningHeight, evpool.pruningTime = evpool.removeExpiredPendingEvidence()
	}
}

// AddEvidence checks the evidence is valid and adds it to the pool.
func (evpool *Pool) AddEvidence(ev types.Evidence) error {
	evpool.logger.Info("Attempting to add evidence", "ev", ev)

	// We have already verified this piece of evidence - no need to do it again
	if evpool.isPending(ev) {
		evpool.logger.Info("Evidence already pending, ignoring this one", "ev", ev)
		return nil
	}

	// check that the evidence isn't already committed
	if evpool.isCommitted(ev) {
		// this can happen if the peer that sent us the evidence is behind so we shouldn't
		// punish the peer.
		evpool.logger.Info("Evidence was already committed, ignoring this one", "ev", ev)
		return nil
	}

	// 1) Verify against state.
	err := evpool.verify(ev)
	if err != nil {
		return types.NewErrInvalidEvidence(ev, err)
	}

	// 2) Save to store.
	if err := evpool.addPendingEvidence(ev); err != nil {
		return fmt.Errorf("can't add evidence to pending list: %w", err)
	}

	// 3) Add evidence to clist.
	evpool.evidenceList.PushBack(ev)

	evpool.logger.Info("Verified new evidence of byzantine behavior", "evidence", ev)

	return nil
}

// ReportConflictingVotes takes two conflicting votes and forms duplicate vote evidence,
// adding it eventually to the evidence pool.
//
// Duplicate vote attacks happen before the block is committed and the timestamp is
// finalized, thus the evidence pool holds these votes in a buffer, forming the
// evidence from them once consensus at that height has been reached and `Update()` with
// the new state called.
//
// Votes are not verified.
func (evpool *Pool) ReportConflictingVotes(voteA, voteB *types.Vote) {
	evpool.mtx.Lock()
	defer evpool.mtx.Unlock()
	evpool.consensusBuffer = append(evpool.consensusBuffer, duplicateVoteSet{
		VoteA: voteA,
		VoteB: voteB,
	})
}

// CheckEvidence takes an array of evidence from a block and verifies all the evidence there.
// If it has already verified the evidence then it jumps to the next one. It ensures that no
// evidence has already been committed or is being proposed twice. It also adds any
// evidence that it doesn't currently have so that it can quickly form ABCI Evidence later.
func (evpool *Pool) CheckEvidence(evList types.EvidenceList) error {
	hashes := make([][]byte, len(evList))
	for idx, ev := range evList {
		_, isLightEv := ev.(*types.LightClientAttackEvidence)

		// We must verify light client attack evidence regardless because there could be a
		// different conflicting block with the same hash.
		if isLightEv || !evpool.isPending(ev) {
			// check that the evidence isn't already committed
			if evpool.isCommitted(ev) {
				return &types.ErrInvalidEvidence{Evidence: ev, Reason: ErrEvidenceAlreadyCommitted}
			}

			err := evpool.verify(ev)
			if err != nil {
				return err
			}

			if err := evpool.addPendingEvidence(ev); err != nil {
				// Something went wrong with adding the evidence but we already know it is valid
				// hence we log an error and continue
				evpool.logger.Error("Can't add evidence to pending list", "err", err, "ev", ev)
			}

			evpool.logger.Info("Check evidence: verified evidence of byzantine behavior", "evidence", ev)
		}

		// check for duplicate evidence. We cache hashes so we don't have to work them out again.
		hashes[idx] = ev.Hash()
		for i := idx - 1; i >= 0; i-- {
			if bytes.Equal(hashes[i], hashes[idx]) {
				return &types.ErrInvalidEvidence{Evidence: ev, Reason: ErrDuplicateEvidence}
			}
		}
	}

	return nil
}

// EvidenceFront goes to the first evidence in the clist.
func (evpool *Pool) EvidenceFront() *clist.CElement {
	return evpool.evidenceList.Front()
}

// EvidenceWaitChan is a channel that closes once the first evidence in the list is there. i.e Front is not nil.
func (evpool *Pool) EvidenceWaitChan() <-chan struct{} {
	return evpool.evidenceList.WaitChan()
}

// SetLogger sets the Logger.
func (evpool *Pool) SetLogger(l log.Logger) {
	evpool.logger = l
}

// Size returns the number of evidence in the pool.
func (evpool *Pool) Size() uint32 {
	return atomic.LoadUint32(&evpool.evidenceSize)
}

// State returns the current state of the evpool.
func (evpool *Pool) State() sm.State {
	evpool.mtx.Lock()
	defer evpool.mtx.Unlock()
	return evpool.state
}

func (evpool *Pool) Close() error {
	return evpool.evidenceStore.Close()
}

// IsExpired checks whether evidence or a polc is expired by checking whether a height and time is older
// than set by the evidence consensus parameters.
func (evpool *Pool) isExpired(height int64, time time.Time) bool {
	var (
		params       = evpool.State().ConsensusParams.Evidence
		ageDuration  = evpool.State().LastBlockTime.Sub(time)
		ageNumBlocks = evpool.State().LastBlockHeight - height
	)
	return ageNumBlocks > params.MaxAgeNumBlocks &&
		ageDuration > params.MaxAgeDuration
}

// IsCommitted returns true if we have already seen this exact evidence and it is already marked as committed.
func (evpool *Pool) isCommitted(evidence types.Evidence) bool {
	key := keyCommitted(evidence)
	ok, err := evpool.evidenceStore.Has(key)
	if err != nil {
		evpool.logger.Error("Unable to find committed evidence", "err", err)
	}
	return ok
}

// IsPending checks whether the evidence is already pending. DB errors are passed to the logger.
func (evpool *Pool) isPending(evidence types.Evidence) bool {
	key := keyPending(evidence)
	ok, err := evpool.evidenceStore.Has(key)
	if err != nil {
		evpool.logger.Error("Unable to find pending evidence", "err", err)
	}
	return ok
}

func (evpool *Pool) addPendingEvidence(ev types.Evidence) error {
	evpb, err := types.EvidenceToProto(ev)
	if err != nil {
		return cmterrors.ErrMsgToProto{MessageName: "Evidence", Err: err}
	}

	evBytes, err := evpb.Marshal()
	if err != nil {
		return fmt.Errorf("unable to marshal evidence: %w", err)
	}

	key := keyPending(ev)

	err = evpool.evidenceStore.Set(key, evBytes)
	if err != nil {
		return fmt.Errorf("can't persist evidence: %w", err)
	}
	atomic.AddUint32(&evpool.evidenceSize, 1)
	return nil
}

func (evpool *Pool) removePendingEvidence(evidence types.Evidence) {
	key := keyPending(evidence)
	if err := evpool.evidenceStore.Delete(key); err != nil {
		evpool.logger.Error("Unable to delete pending evidence", "err", err)
	} else {
		atomic.AddUint32(&evpool.evidenceSize, ^uint32(0))
		evpool.logger.Debug("Deleted pending evidence", "evidence", evidence)
	}
}

// markEvidenceAsCommitted processes all the evidence in the block, marking it as
// committed and removing it from the pending database.
func (evpool *Pool) markEvidenceAsCommitted(evidence types.EvidenceList) {
	blockEvidenceMap := make(map[string]struct{}, len(evidence))
	for _, ev := range evidence {
		if evpool.isPending(ev) {
			evpool.removePendingEvidence(ev)
			blockEvidenceMap[evMapKey(ev)] = struct{}{}
		}

		// Add evidence to the committed list. As the evidence is stored in the block store
		// we only need to record the height that it was saved at.
		key := keyCommitted(ev)

		h := gogotypes.Int64Value{Value: ev.Height()}
		evBytes, err := proto.Marshal(&h)
		if err != nil {
			evpool.logger.Error("failed to marshal committed evidence", "err", err, "key(height/hash)", key)
			continue
		}

		if err := evpool.evidenceStore.Set(key, evBytes); err != nil {
			evpool.logger.Error("Unable to save committed evidence", "err", err, "key(height/hash)", key)
		}
	}

	// remove committed evidence from the clist
	if len(blockEvidenceMap) != 0 {
		evpool.removeEvidenceFromList(blockEvidenceMap)
	}
}

// listEvidence retrieves lists evidence from oldest to newest within maxBytes.
// If maxBytes is -1, there's no cap on the size of returned evidence.
func (evpool *Pool) listEvidence(prefixKey, maxBytes int64) ([]types.Evidence, int64, error) {
	var (
		evSize    int64
		totalSize int64
		evidence  []types.Evidence
		evList    cmtproto.EvidenceList // used for calculating the bytes size
	)

	iter, err := dbm.IteratePrefix(evpool.evidenceStore, prefixToBytes(prefixKey))
	if err != nil {
		return nil, totalSize, fmt.Errorf("database error: %v", err)
	}
	defer iter.Close()
	for ; iter.Valid(); iter.Next() {
		var evpb cmtproto.Evidence
		err := evpb.Unmarshal(iter.Value())
		if err != nil {
			return evidence, totalSize, err
		}
		evList.Evidence = append(evList.Evidence, evpb)
		evSize = int64(evList.Size())
		if maxBytes != -1 && evSize > maxBytes {
			if err := iter.Error(); err != nil {
				return evidence, totalSize, err
			}
			return evidence, totalSize, nil
		}

		ev, err := types.EvidenceFromProto(&evpb)
		if err != nil {
			return nil, totalSize, err
		}

		totalSize = evSize
		evidence = append(evidence, ev)
	}

	if err := iter.Error(); err != nil {
		return evidence, totalSize, err
	}
	return evidence, totalSize, nil
}

func (evpool *Pool) removeExpiredPendingEvidence() (int64, time.Time) {
	iter, err := dbm.IteratePrefix(evpool.evidenceStore, prefixToBytes(prefixPending))
	if err != nil {
		evpool.logger.Error("Unable to iterate over pending evidence", "err", err)
		return evpool.State().LastBlockHeight, evpool.State().LastBlockTime
	}
	defer iter.Close()
	blockEvidenceMap := make(map[string]struct{})
	for ; iter.Valid(); iter.Next() {
		ev, err := bytesToEv(iter.Value())
		if err != nil {
			evpool.logger.Error("Error in transition evidence from protobuf", "err", err)
			continue
		}
		if !evpool.isExpired(ev.Height(), ev.Time()) {
			if len(blockEvidenceMap) != 0 {
				evpool.removeEvidenceFromList(blockEvidenceMap)
			}

			// return the height and time with which this evidence will have expired so we know when to prune next
			return ev.Height() + evpool.State().ConsensusParams.Evidence.MaxAgeNumBlocks + 1,
				ev.Time().Add(evpool.State().ConsensusParams.Evidence.MaxAgeDuration).Add(time.Second)
		}
		evpool.removePendingEvidence(ev)
		blockEvidenceMap[evMapKey(ev)] = struct{}{}
	}
	// We either have no pending evidence or all evidence has expired
	if len(blockEvidenceMap) != 0 {
		evpool.removeEvidenceFromList(blockEvidenceMap)
	}
	return evpool.State().LastBlockHeight, evpool.State().LastBlockTime
}

func (evpool *Pool) removeEvidenceFromList(
	blockEvidenceMap map[string]struct{},
) {
	for e := evpool.evidenceList.Front(); e != nil; e = e.Next() {
		// Remove from clist
		ev := e.Value.(types.Evidence)
		if _, ok := blockEvidenceMap[evMapKey(ev)]; ok {
			evpool.evidenceList.Remove(e)
			e.DetachPrev()
		}
	}
}

func (evpool *Pool) updateState(state sm.State) {
	evpool.mtx.Lock()
	defer evpool.mtx.Unlock()
	evpool.state = state
}

// processConsensusBuffer converts all the duplicate votes witnessed from consensus
// into DuplicateVoteEvidence. It sets the evidence timestamp to the block height
// from the most recently committed block.
// Evidence is then added to the pool so as to be ready to be broadcasted and proposed.
func (evpool *Pool) processConsensusBuffer(state sm.State) {
	evpool.mtx.Lock()
	defer evpool.mtx.Unlock()
	for _, voteSet := range evpool.consensusBuffer {
		// Check the height of the conflicting votes and fetch the corresponding time and validator set
		// to produce the valid evidence
		var (
			dve *types.DuplicateVoteEvidence
			err error
		)
		switch {
		case voteSet.VoteA.Height == state.LastBlockHeight:
			dve, err = types.NewDuplicateVoteEvidence(
				voteSet.VoteA,
				voteSet.VoteB,
				state.LastBlockTime,
				state.LastValidators,
			)

		case voteSet.VoteA.Height < state.LastBlockHeight:
			var valSet *types.ValidatorSet
			valSet, err = evpool.stateDB.LoadValidators(voteSet.VoteA.Height)
			if err != nil {
				evpool.logger.Error("failed to load validator set for conflicting votes", "height",
					voteSet.VoteA.Height, "err", err,
				)
				continue
			}
			blockMeta := evpool.blockStore.LoadBlockMeta(voteSet.VoteA.Height)
			if blockMeta == nil {
				evpool.logger.Error("failed to load block time for conflicting votes", "height", voteSet.VoteA.Height)
				continue
			}
			dve, err = types.NewDuplicateVoteEvidence(
				voteSet.VoteA,
				voteSet.VoteB,
				blockMeta.Header.Time,
				valSet,
			)

		default:
			// evidence pool shouldn't expect to get votes from consensus of a height that is above the current
			// state. If this error is seen then perhaps consider keeping the votes in the buffer and retry
			// in following heights
			evpool.logger.Error("inbound duplicate votes from consensus are of a greater height than current state",
				"duplicate vote height", voteSet.VoteA.Height,
				"state.LastBlockHeight", state.LastBlockHeight)
			continue
		}
		if err != nil {
			evpool.logger.Error("error in generating evidence from votes", "err", err)
			continue
		}

		// check if we already have this evidence
		if evpool.isPending(dve) {
			evpool.logger.Info("evidence already pending; ignoring", "evidence", dve)
			continue
		}

		// check that the evidence is not already committed on chain
		if evpool.isCommitted(dve) {
			evpool.logger.Info("evidence already committed; ignoring", "evidence", dve)
			continue
		}

		if err := evpool.addPendingEvidence(dve); err != nil {
			evpool.logger.Error("failed to flush evidence from consensus buffer to pending list: %w", err)
			continue
		}

		evpool.evidenceList.PushBack(dve)

		evpool.logger.Info("verified new evidence of byzantine behavior", "evidence", dve)
	}
	// reset consensus buffer
	evpool.consensusBuffer = make([]duplicateVoteSet, 0)
}

type duplicateVoteSet struct {
	VoteA *types.Vote
	VoteB *types.Vote
}

func bytesToEv(evBytes []byte) (types.Evidence, error) {
	var evpb cmtproto.Evidence
	err := evpb.Unmarshal(evBytes)
	if err != nil {
		return &types.DuplicateVoteEvidence{}, err
	}

	return types.EvidenceFromProto(&evpb)
}

func evMapKey(ev types.Evidence) string {
	return string(ev.Hash())
}

<<<<<<< HEAD
func prefixToBytes(prefix int64) []byte {
	key, err := orderedcode.Append(nil, prefix)
	if err != nil {
		panic(err)
	}
	return key
=======
// big endian padded hex.
func bE(h int64) string {
	return fmt.Sprintf("%0.16X", h)
>>>>>>> 9858d23a
}

func keyCommitted(evidence types.Evidence) []byte {
	key, err := orderedcode.Append(nil, prefixCommitted, evidence.Height(), string(evidence.Hash()))
	if err != nil {
		panic(err)
	}
	return key
}

func keyPending(evidence types.Evidence) []byte {
	key, err := orderedcode.Append(nil, prefixPending, evidence.Height(), string(evidence.Hash()))
	if err != nil {
		panic(err)
	}
	return key
}<|MERGE_RESOLUTION|>--- conflicted
+++ resolved
@@ -7,15 +7,6 @@
 	"sync/atomic"
 	"time"
 
-<<<<<<< HEAD
-	"github.com/cosmos/gogoproto/proto"
-	gogotypes "github.com/cosmos/gogoproto/types"
-	"github.com/google/orderedcode"
-
-	cmterrors "github.com/cometbft/cometbft/types/errors"
-
-=======
->>>>>>> 9858d23a
 	dbm "github.com/cometbft/cometbft-db"
 	cmtproto "github.com/cometbft/cometbft/api/cometbft/types/v1"
 	clist "github.com/cometbft/cometbft/internal/clist"
@@ -25,6 +16,7 @@
 	cmterrors "github.com/cometbft/cometbft/types/errors"
 	"github.com/cosmos/gogoproto/proto"
 	gogotypes "github.com/cosmos/gogoproto/types"
+	"github.com/google/orderedcode"
 )
 
 const (
@@ -561,18 +553,12 @@
 	return string(ev.Hash())
 }
 
-<<<<<<< HEAD
 func prefixToBytes(prefix int64) []byte {
 	key, err := orderedcode.Append(nil, prefix)
 	if err != nil {
 		panic(err)
 	}
 	return key
-=======
-// big endian padded hex.
-func bE(h int64) string {
-	return fmt.Sprintf("%0.16X", h)
->>>>>>> 9858d23a
 }
 
 func keyCommitted(evidence types.Evidence) []byte {
