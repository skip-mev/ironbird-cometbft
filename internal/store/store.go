package store

import (
	"errors"
	"fmt"
	"strconv"
	"time"

	"github.com/go-kit/kit/metrics"

	dbm "github.com/cometbft/cometbft-db"
	cmtstore "github.com/cometbft/cometbft/api/cometbft/store/v1"
	cmtproto "github.com/cometbft/cometbft/api/cometbft/types/v1"
	"github.com/cometbft/cometbft/internal/evidence"
	sm "github.com/cometbft/cometbft/internal/state"
	cmtsync "github.com/cometbft/cometbft/internal/sync"
	"github.com/cometbft/cometbft/types"
	cmterrors "github.com/cometbft/cometbft/types/errors"
	"github.com/cosmos/gogoproto/proto"
)

// Assuming the length of a block part is 64kB (`types.BlockPartSizeBytes`),
// the maximum size of a block, that will be batch saved, is 640kB. The
// benchmarks have shown that `goleveldb` still performs well with blocks of
// this size. However, if the block is larger than 1MB, the performance degrades.
const maxBlockPartsToBatch = 10

/*
BlockStore is a simple low level store for blocks.

There are three types of information stored:
  - BlockMeta:   Meta information about each block
  - Block part:  Parts of each block, aggregated w/ PartSet
  - Commit:      The commit part of each block, for gossiping precommit votes

Currently the precommit signatures are duplicated in the Block parts as
well as the Commit.  In the future this may change, perhaps by moving
the Commit data outside the Block. (TODO)

The store can be assumed to contain all contiguous blocks between base and height (inclusive).

// NOTE: BlockStore methods will panic if they encounter errors
// deserializing loaded data, indicating probable corruption on disk.
*/
type BlockStore struct {
	db      dbm.DB
	metrics *Metrics

	// mtx guards access to the struct fields listed below it. Although we rely on the database
	// to enforce fine-grained concurrency control for its data, we need to make sure that
	// no external observer can get data from the database that is not in sync with the fields below,
	// and vice-versa. Hence, when updating the fields below, we use the mutex to make sure
	// that the database is also up to date. This prevents any concurrent external access from
	// obtaining inconsistent data.
	// The only reason for keeping these fields in the struct is that the data
	// can't efficiently be queried from the database since the key encoding we use is not
	// lexicographically ordered (see https://github.com/tendermint/tendermint/issues/4567).
	mtx    cmtsync.RWMutex
	base   int64
	height int64
}

type BlockStoreOptions struct {
	Metrics *Metrics
}

// NewBlockStore returns a new BlockStore with the given DB,
// initialized to the last height that was committed to the DB.
func NewBlockStore(db dbm.DB, o BlockStoreOptions) *BlockStore {
	bs := LoadBlockStoreState(db)
	m := NopMetrics()
	if o.Metrics != nil {
		m = o.Metrics
	}
	return &BlockStore{
		metrics: m,
		base:    bs.Base,
		height:  bs.Height,
		db:      db,
	}
}

func (bs *BlockStore) IsEmpty() bool {
	bs.mtx.RLock()
	defer bs.mtx.RUnlock()
	return bs.base == 0 && bs.height == 0
}

// Base returns the first known contiguous block height, or 0 for empty block stores.
func (bs *BlockStore) Base() int64 {
	bs.mtx.RLock()
	defer bs.mtx.RUnlock()
	return bs.base
}

// Height returns the last known contiguous block height, or 0 for empty block stores.
func (bs *BlockStore) Height() int64 {
	bs.mtx.RLock()
	defer bs.mtx.RUnlock()
	return bs.height
}

// Size returns the number of blocks in the block store.
func (bs *BlockStore) Size() int64 {
	bs.mtx.RLock()
	defer bs.mtx.RUnlock()
	if bs.height == 0 {
		return 0
	}
	return bs.height - bs.base + 1
}

// LoadBase atomically loads the base block meta, or returns nil if no base is found.
func (bs *BlockStore) LoadBaseMeta() *types.BlockMeta {
	bs.mtx.RLock()
	defer bs.mtx.RUnlock()
	if bs.base == 0 {
		return nil
	}
	return bs.LoadBlockMeta(bs.base)
}

// LoadBlock returns the block with the given height.
// If no block is found for that height, it returns nil.
func (bs *BlockStore) LoadBlock(height int64) (*types.Block, *types.BlockMeta) {
	defer addTimeSample(bs.metrics.BlockStoreAccessDurationSeconds.With("method", "load_block"))()
	blockMeta := bs.LoadBlockMeta(height)
	if blockMeta == nil {
		return nil, nil
	}

	pbb := new(cmtproto.Block)
	buf := []byte{}
	for i := 0; i < int(blockMeta.BlockID.PartSetHeader.Total); i++ {
		part := bs.LoadBlockPart(height, i)
		// If the part is missing (e.g. since it has been deleted after we
		// loaded the block meta) we consider the whole block to be missing.
		if part == nil {
			return nil, nil
		}
		buf = append(buf, part.Bytes...)
	}
	err := proto.Unmarshal(buf, pbb)
	if err != nil {
		// NOTE: The existence of meta should imply the existence of the
		// block. So, make sure meta is only saved after blocks are saved.
		panic(fmt.Sprintf("Error reading block: %v", err))
	}

	block, err := types.BlockFromProto(pbb)
	if err != nil {
		panic(cmterrors.ErrMsgFromProto{MessageName: "Block", Err: err})
	}

	return block, blockMeta
}

// LoadBlockByHash returns the block with the given hash.
// If no block is found for that hash, it returns nil.
// Panics if it fails to parse height associated with the given hash.
func (bs *BlockStore) LoadBlockByHash(hash []byte) (*types.Block, *types.BlockMeta) {
	defer addTimeSample(bs.metrics.BlockStoreAccessDurationSeconds.With("method", "load_block_by_hash"))()
	bz, err := bs.db.Get(calcBlockHashKey(hash))
	if err != nil {
		panic(err)
	}
	if len(bz) == 0 {
		return nil, nil
	}

	s := string(bz)
	height, err := strconv.ParseInt(s, 10, 64)
	if err != nil {
		panic(fmt.Sprintf("failed to extract height from %s: %v", s, err))
	}
	return bs.LoadBlock(height)
}

// LoadBlockPart returns the Part at the given index
// from the block at the given height.
// If no part is found for the given height and index, it returns nil.
func (bs *BlockStore) LoadBlockPart(height int64, index int) *types.Part {
	defer addTimeSample(bs.metrics.BlockStoreAccessDurationSeconds.With("method", "load_block_part"))()
	pbpart := new(cmtproto.Part)

	bz, err := bs.db.Get(calcBlockPartKey(height, index))
	if err != nil {
		panic(err)
	}
	if len(bz) == 0 {
		return nil
	}

	err = proto.Unmarshal(bz, pbpart)
	if err != nil {
		panic(fmt.Errorf("unmarshal to cmtproto.Part failed: %w", err))
	}
	part, err := types.PartFromProto(pbpart)
	if err != nil {
		panic(fmt.Sprintf("Error reading block part: %v", err))
	}

	return part
}

// LoadBlockMeta returns the BlockMeta for the given height.
// If no block is found for the given height, it returns nil.
func (bs *BlockStore) LoadBlockMeta(height int64) *types.BlockMeta {
	defer addTimeSample(bs.metrics.BlockStoreAccessDurationSeconds.With("method", "load_block_meta"))()
	pbbm := new(cmtproto.BlockMeta)
	bz, err := bs.db.Get(calcBlockMetaKey(height))
	if err != nil {
		panic(err)
	}

	if len(bz) == 0 {
		return nil
	}

	err = proto.Unmarshal(bz, pbbm)
	if err != nil {
		panic(fmt.Errorf("unmarshal to cmtproto.BlockMeta: %w", err))
	}

	blockMeta, err := types.BlockMetaFromProto(pbbm)
	if err != nil {
		panic(cmterrors.ErrMsgFromProto{MessageName: "BlockMetadata", Err: err})
	}

	return blockMeta
}

// LoadBlockMetaByHash returns the blockmeta who's header corresponds to the given
// hash. If none is found, returns nil.
func (bs *BlockStore) LoadBlockMetaByHash(hash []byte) *types.BlockMeta {
	defer addTimeSample(bs.metrics.BlockStoreAccessDurationSeconds.With("method", "load_block_meta_by_hash"))()
	bz, err := bs.db.Get(calcBlockHashKey(hash))
	if err != nil {
		panic(err)
	}
	if len(bz) == 0 {
		return nil
	}

	s := string(bz)
	height, err := strconv.ParseInt(s, 10, 64)
	if err != nil {
		panic(fmt.Sprintf("failed to extract height from %s: %v", s, err))
	}
	return bs.LoadBlockMeta(height)
}

// LoadBlockCommit returns the Commit for the given height.
// This commit consists of the +2/3 and other Precommit-votes for block at `height`,
// and it comes from the block.LastCommit for `height+1`.
// If no commit is found for the given height, it returns nil.
func (bs *BlockStore) LoadBlockCommit(height int64) *types.Commit {
	defer addTimeSample(bs.metrics.BlockStoreAccessDurationSeconds.With("method", "load_block_commit"))()
	pbc := new(cmtproto.Commit)
	bz, err := bs.db.Get(calcBlockCommitKey(height))
	if err != nil {
		panic(err)
	}
	if len(bz) == 0 {
		return nil
	}
	err = proto.Unmarshal(bz, pbc)
	if err != nil {
		panic(fmt.Errorf("error reading block commit: %w", err))
	}
	commit, err := types.CommitFromProto(pbc)
	if err != nil {
		panic(cmterrors.ErrMsgToProto{MessageName: "Commit", Err: err})
	}
	return commit
}

// LoadExtendedCommit returns the ExtendedCommit for the given height.
// The extended commit is not guaranteed to contain the same +2/3 precommits data
// as the commit in the block.
func (bs *BlockStore) LoadBlockExtendedCommit(height int64) *types.ExtendedCommit {
	defer addTimeSample(bs.metrics.BlockStoreAccessDurationSeconds.With("method", "load_seen_ext_commit"))()
	pbec := new(cmtproto.ExtendedCommit)
	bz, err := bs.db.Get(calcExtCommitKey(height))
	if err != nil {
		panic(fmt.Errorf("fetching extended commit: %w", err))
	}
	if len(bz) == 0 {
		return nil
	}
	err = proto.Unmarshal(bz, pbec)
	if err != nil {
		panic(fmt.Errorf("decoding extended commit: %w", err))
	}
	extCommit, err := types.ExtendedCommitFromProto(pbec)
	if err != nil {
		panic(fmt.Errorf("converting extended commit: %w", err))
	}
	return extCommit
}

// LoadSeenCommit returns the locally seen Commit for the given height.
// This is useful when we've seen a commit, but there has not yet been
// a new block at `height + 1` that includes this commit in its block.LastCommit.
func (bs *BlockStore) LoadSeenCommit(height int64) *types.Commit {
	defer addTimeSample(bs.metrics.BlockStoreAccessDurationSeconds.With("method", "load_seen_commit"))()
	pbc := new(cmtproto.Commit)
	bz, err := bs.db.Get(calcSeenCommitKey(height))
	if err != nil {
		panic(err)
	}
	if len(bz) == 0 {
		return nil
	}
	err = proto.Unmarshal(bz, pbc)
	if err != nil {
		panic(fmt.Sprintf("error reading block seen commit: %v", err))
	}

	commit, err := types.CommitFromProto(pbc)
	if err != nil {
		panic(fmt.Errorf("converting seen commit: %w", err))
	}
	return commit
}

// PruneBlocks removes block up to (but not including) a height. It returns the
// number of blocks pruned and the evidence retain height - the height at which
// data needed to prove evidence must not be removed.
func (bs *BlockStore) PruneBlocks(height int64, state sm.State) (uint64, int64, error) {
	defer addTimeSample(bs.metrics.BlockStoreAccessDurationSeconds.With("method", "prune_blocks"))()
	if height <= 0 {
		return 0, -1, fmt.Errorf("height must be greater than 0")
	}
	bs.mtx.RLock()
	if height > bs.height {
		bs.mtx.RUnlock()
		return 0, -1, fmt.Errorf("cannot prune beyond the latest height %v", bs.height)
	}
	base := bs.base
	bs.mtx.RUnlock()
	if height < base {
		return 0, -1, fmt.Errorf("cannot prune to height %v, it is lower than base height %v",
			height, base)
	}

	pruned := uint64(0)
	batch := bs.db.NewBatch()
	defer batch.Close()
	flush := func(batch dbm.Batch, base int64) error {
		// We can't trust batches to be atomic, so update base first to make sure no one
		// tries to access missing blocks.
		bs.mtx.Lock()
		defer batch.Close()
		defer bs.mtx.Unlock()
		bs.base = base
		return bs.saveStateAndWriteDB(batch, "failed to prune")
	}

	evidencePoint := height
	for h := base; h < height; h++ {
		meta := bs.LoadBlockMeta(h)
		if meta == nil { // assume already deleted
			continue
		}

		// This logic is in place to protect data that proves malicious behavior.
		// If the height is within the evidence age, we continue to persist the header and commit data.

		if evidencePoint == height && !evidence.IsEvidenceExpired(state.LastBlockHeight, state.LastBlockTime, h, meta.Header.Time, state.ConsensusParams.Evidence) {
			evidencePoint = h
		}

		// if height is beyond the evidence point we dont delete the header
		if h < evidencePoint {
			if err := batch.Delete(calcBlockMetaKey(h)); err != nil {
				return 0, -1, err
			}
		}
		if err := batch.Delete(calcBlockHashKey(meta.BlockID.Hash)); err != nil {
			return 0, -1, err
		}
		// if height is beyond the evidence point we dont delete the commit data
		if h < evidencePoint {
			if err := batch.Delete(calcBlockCommitKey(h)); err != nil {
				return 0, -1, err
			}
		}
		if err := batch.Delete(calcSeenCommitKey(h)); err != nil {
			return 0, -1, err
		}
		for p := 0; p < int(meta.BlockID.PartSetHeader.Total); p++ {
			if err := batch.Delete(calcBlockPartKey(h, p)); err != nil {
				return 0, -1, err
			}
		}
		pruned++

		// flush every 1000 blocks to avoid batches becoming too large
		if pruned%1000 == 0 && pruned > 0 {
			err := flush(batch, h)
			if err != nil {
				return 0, -1, err
			}
			batch = bs.db.NewBatch()
			defer batch.Close()
		}
	}

	err := flush(batch, height)
	if err != nil {
		return 0, -1, err
	}
	return pruned, evidencePoint, nil
}

// SaveBlock persists the given block, blockParts, and seenCommit to the underlying db.
// blockParts: Must be parts of the block
// seenCommit: The +2/3 precommits that were seen which committed at height.
//
//	If all the nodes restart after committing a block,
//	we need this to reload the precommits to catch-up nodes to the
//	most recent height.  Otherwise they'd stall at H-1.
func (bs *BlockStore) SaveBlock(block *types.Block, blockParts *types.PartSet, seenCommit *types.Commit) {
	defer addTimeSample(bs.metrics.BlockStoreAccessDurationSeconds.With("method", "save_block"))()
	if block == nil {
		panic("BlockStore can only save a non-nil block")
	}

	batch := bs.db.NewBatch()
	defer batch.Close()

	if err := bs.saveBlockToBatch(block, blockParts, seenCommit, batch); err != nil {
		panic(err)
	}

	bs.mtx.Lock()
	defer bs.mtx.Unlock()
	bs.height = block.Height
	if bs.base == 0 {
		bs.base = block.Height
	}

	// Save new BlockStoreState descriptor. This also flushes the database.
	err := bs.saveStateAndWriteDB(batch, "failed to save block")
	if err != nil {
		panic(err)
	}
}

// SaveBlockWithExtendedCommit persists the given block, blockParts, and
// seenExtendedCommit to the underlying db. seenExtendedCommit is stored under
// two keys in the database: as the seenCommit and as the ExtendedCommit data for the
// height. This allows the vote extension data to be persisted for all blocks
// that are saved.
func (bs *BlockStore) SaveBlockWithExtendedCommit(block *types.Block, blockParts *types.PartSet, seenExtendedCommit *types.ExtendedCommit) {
	defer addTimeSample(bs.metrics.BlockStoreAccessDurationSeconds.With("method", "save_seen_ext_commit"))()
	if block == nil {
		panic("BlockStore can only save a non-nil block")
	}
	if err := seenExtendedCommit.EnsureExtensions(true); err != nil {
		panic(fmt.Errorf("problems saving block with extensions: %w", err))
	}

	batch := bs.db.NewBatch()
	defer batch.Close()

	if err := bs.saveBlockToBatch(block, blockParts, seenExtendedCommit.ToCommit(), batch); err != nil {
		panic(err)
	}
	height := block.Height

	pbec := seenExtendedCommit.ToProto()
	extCommitBytes := mustEncode(pbec)
	if err := batch.Set(calcExtCommitKey(height), extCommitBytes); err != nil {
		panic(err)
	}

	bs.mtx.Lock()
	defer bs.mtx.Unlock()
	bs.height = height
	if bs.base == 0 {
		bs.base = height
	}

	// Save new BlockStoreState descriptor. This also flushes the database.
	err := bs.saveStateAndWriteDB(batch, "failed to save block with extended commit")
	if err != nil {
		panic(err)
	}
}

<<<<<<< HEAD
func (bs *BlockStore) saveBlockToBatch(block *types.Block, blockParts *types.PartSet, seenCommit *types.Commit) error {
	defer addTimeSample(bs.metrics.BlockStoreAccessDurationSeconds.With("method", "save_seen_commit"))()
=======
func (bs *BlockStore) saveBlockToBatch(
	block *types.Block,
	blockParts *types.PartSet,
	seenCommit *types.Commit,
	batch dbm.Batch,
) error {
>>>>>>> 9446e313
	if block == nil {
		panic("BlockStore can only save a non-nil block")
	}

	height := block.Height
	hash := block.Hash()

	if g, w := height, bs.Height()+1; bs.Base() > 0 && g != w {
		return fmt.Errorf("BlockStore can only save contiguous blocks. Wanted %v, got %v", w, g)
	}
	if !blockParts.IsComplete() {
		return errors.New("BlockStore can only save complete block part sets")
	}
	if height != seenCommit.Height {
		return fmt.Errorf("BlockStore cannot save seen commit of a different height (block: %d, commit: %d)", height, seenCommit.Height)
	}

	// If the block is small, batch save the block parts. Otherwise, save the
	// parts individually.
	saveBlockPartsToBatch := blockParts.Count() <= maxBlockPartsToBatch

	// Save block parts. This must be done before the block meta, since callers
	// typically load the block meta first as an indication that the block exists
	// and then go on to load block parts - we must make sure the block is
	// complete as soon as the block meta is written.
	for i := 0; i < int(blockParts.Total()); i++ {
		part := blockParts.GetPart(i)
		bs.saveBlockPart(height, i, part, batch, saveBlockPartsToBatch)
	}

	// Save block meta
	blockMeta := types.NewBlockMeta(block, blockParts)
	pbm := blockMeta.ToProto()
	if pbm == nil {
		return errors.New("nil blockmeta")
	}
	metaBytes := mustEncode(pbm)
	if err := batch.Set(calcBlockMetaKey(height), metaBytes); err != nil {
		return err
	}
	if err := batch.Set(calcBlockHashKey(hash), []byte(strconv.FormatInt(height, 10))); err != nil {
		return err
	}

	// Save block commit (duplicate and separate from the Block)
	pbc := block.LastCommit.ToProto()
	blockCommitBytes := mustEncode(pbc)
	if err := batch.Set(calcBlockCommitKey(height-1), blockCommitBytes); err != nil {
		return err
	}

	// Save seen commit (seen +2/3 precommits for block)
	// NOTE: we can delete this at a later height
	pbsc := seenCommit.ToProto()
	seenCommitBytes := mustEncode(pbsc)
	if err := batch.Set(calcSeenCommitKey(height), seenCommitBytes); err != nil {
		return err
	}

	return nil
}

func (bs *BlockStore) saveBlockPart(height int64, index int, part *types.Part, batch dbm.Batch, saveBlockPartsToBatch bool) {
	pbp, err := part.ToProto()
	if err != nil {
		panic(cmterrors.ErrMsgToProto{MessageName: "Part", Err: err})
	}
	partBytes := mustEncode(pbp)
	if saveBlockPartsToBatch {
		err = batch.Set(calcBlockPartKey(height, index), partBytes)
	} else {
		err = bs.db.Set(calcBlockPartKey(height, index), partBytes)
	}
	if err != nil {
		panic(err)
	}
}

// Contract: the caller MUST have, at least, a read lock on `bs`.
func (bs *BlockStore) saveStateAndWriteDB(batch dbm.Batch, errMsg string) error {
	bss := cmtstore.BlockStoreState{
		Base:   bs.base,
		Height: bs.height,
	}
	SaveBlockStoreState(&bss, batch)

	err := batch.WriteSync()
	if err != nil {
		return fmt.Errorf("error writing batch to DB %q: (base %d, height %d): %w",
			errMsg, bs.base, bs.height, err)
	}
	return nil
}

// SaveSeenCommit saves a seen commit, used by e.g. the state sync reactor when bootstrapping node.
func (bs *BlockStore) SaveSeenCommit(height int64, seenCommit *types.Commit) error {
	pbc := seenCommit.ToProto()
	seenCommitBytes, err := proto.Marshal(pbc)
	if err != nil {
		return fmt.Errorf("unable to marshal commit: %w", err)
	}
	return bs.db.Set(calcSeenCommitKey(height), seenCommitBytes)
}

func (bs *BlockStore) Close() error {
	return bs.db.Close()
}

//-----------------------------------------------------------------------------

func calcBlockMetaKey(height int64) []byte {
	return []byte(fmt.Sprintf("H:%v", height))
}

func calcBlockPartKey(height int64, partIndex int) []byte {
	return []byte(fmt.Sprintf("P:%v:%v", height, partIndex))
}

func calcBlockCommitKey(height int64) []byte {
	return []byte(fmt.Sprintf("C:%v", height))
}

func calcSeenCommitKey(height int64) []byte {
	return []byte(fmt.Sprintf("SC:%v", height))
}

func calcExtCommitKey(height int64) []byte {
	return []byte(fmt.Sprintf("EC:%v", height))
}

func calcBlockHashKey(hash []byte) []byte {
	return []byte(fmt.Sprintf("BH:%x", hash))
}

//-----------------------------------------------------------------------------

var blockStoreKey = []byte("blockStore")

// SaveBlockStoreState persists the blockStore state to the database.
func SaveBlockStoreState(bsj *cmtstore.BlockStoreState, batch dbm.Batch) {
	bytes, err := proto.Marshal(bsj)
	if err != nil {
		panic(fmt.Sprintf("Could not marshal state bytes: %v", err))
	}
	if err := batch.Set(blockStoreKey, bytes); err != nil {
		panic(err)
	}
}

// LoadBlockStoreState returns the BlockStoreState as loaded from disk.
// If no BlockStoreState was previously persisted, it returns the zero value.
func LoadBlockStoreState(db dbm.DB) cmtstore.BlockStoreState {
	bytes, err := db.Get(blockStoreKey)
	if err != nil {
		panic(err)
	}

	if len(bytes) == 0 {
		return cmtstore.BlockStoreState{
			Base:   0,
			Height: 0,
		}
	}

	var bsj cmtstore.BlockStoreState
	if err := proto.Unmarshal(bytes, &bsj); err != nil {
		panic(fmt.Sprintf("Could not unmarshal bytes: %X", bytes))
	}

	// Backwards compatibility with persisted data from before Base existed.
	if bsj.Height > 0 && bsj.Base == 0 {
		bsj.Base = 1
	}
	return bsj
}

// mustEncode proto encodes a proto.message and panics if fails.
func mustEncode(pb proto.Message) []byte {
	bz, err := proto.Marshal(pb)
	if err != nil {
		panic(fmt.Errorf("unable to marshal: %w", err))
	}
	return bz
}

//-----------------------------------------------------------------------------

// DeleteLatestBlock removes the block pointed to by height,
// lowering height by one.
func (bs *BlockStore) DeleteLatestBlock() error {
	bs.mtx.RLock()
	targetHeight := bs.height
	bs.mtx.RUnlock()

	batch := bs.db.NewBatch()
	defer batch.Close()

	// delete what we can, skipping what's already missing, to ensure partial
	// blocks get deleted fully.
	if meta := bs.LoadBlockMeta(targetHeight); meta != nil {
		if err := batch.Delete(calcBlockHashKey(meta.BlockID.Hash)); err != nil {
			return err
		}
		for p := 0; p < int(meta.BlockID.PartSetHeader.Total); p++ {
			if err := batch.Delete(calcBlockPartKey(targetHeight, p)); err != nil {
				return err
			}
		}
	}
	if err := batch.Delete(calcBlockCommitKey(targetHeight)); err != nil {
		return err
	}
	if err := batch.Delete(calcSeenCommitKey(targetHeight)); err != nil {
		return err
	}
	// delete last, so as to not leave keys built on meta.BlockID dangling
	if err := batch.Delete(calcBlockMetaKey(targetHeight)); err != nil {
		return err
	}

	bs.mtx.Lock()
	defer bs.mtx.Unlock()
	bs.height = targetHeight - 1
<<<<<<< HEAD
	bs.mtx.Unlock()
	bs.saveState()

	err := batch.WriteSync()
	if err != nil {
		return fmt.Errorf("failed to delete height %v: %w", targetHeight, err)
	}
	return nil
}

func addTimeSample(h metrics.Histogram) func() {
	start := time.Now()
	return func() {
		h.Observe(time.Since(start).Seconds())
	}
=======
	return bs.saveStateAndWriteDB(batch, "failed to delete the latest block")
>>>>>>> 9446e313
}<|MERGE_RESOLUTION|>--- conflicted
+++ resolved
@@ -490,20 +490,16 @@
 	}
 }
 
-<<<<<<< HEAD
-func (bs *BlockStore) saveBlockToBatch(block *types.Block, blockParts *types.PartSet, seenCommit *types.Commit) error {
-	defer addTimeSample(bs.metrics.BlockStoreAccessDurationSeconds.With("method", "save_seen_commit"))()
-=======
 func (bs *BlockStore) saveBlockToBatch(
 	block *types.Block,
 	blockParts *types.PartSet,
 	seenCommit *types.Commit,
 	batch dbm.Batch,
 ) error {
->>>>>>> 9446e313
 	if block == nil {
 		panic("BlockStore can only save a non-nil block")
 	}
+	defer addTimeSample(bs.metrics.BlockStoreAccessDurationSeconds.With("method", "save_seen_commit"))()
 
 	height := block.Height
 	hash := block.Hash()
@@ -724,15 +720,7 @@
 	bs.mtx.Lock()
 	defer bs.mtx.Unlock()
 	bs.height = targetHeight - 1
-<<<<<<< HEAD
-	bs.mtx.Unlock()
-	bs.saveState()
-
-	err := batch.WriteSync()
-	if err != nil {
-		return fmt.Errorf("failed to delete height %v: %w", targetHeight, err)
-	}
-	return nil
+	return bs.saveStateAndWriteDB(batch, "failed to delete the latest block")
 }
 
 func addTimeSample(h metrics.Histogram) func() {
@@ -740,7 +728,4 @@
 	return func() {
 		h.Observe(time.Since(start).Seconds())
 	}
-=======
-	return bs.saveStateAndWriteDB(batch, "failed to delete the latest block")
->>>>>>> 9446e313
 }