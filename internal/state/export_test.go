--- conflicted
+++ resolved
@@ -41,11 +41,7 @@
 // SaveValidatorsInfo is an alias for the private saveValidatorsInfo method in
 // store.go, exported exclusively and explicitly for testing.
 func SaveValidatorsInfo(db dbm.DB, height, lastHeightChanged int64, valSet *types.ValidatorSet) error {
-<<<<<<< HEAD
-	stateStore := dbStore{db, NopMetrics(), 0, StoreOptions{DiscardABCIResponses: false}}
-=======
 	stateStore := dbStore{db, StoreOptions{DiscardABCIResponses: false, Metrics: NopMetrics()}}
->>>>>>> c00247c4
 	batch := stateStore.db.NewBatch()
 	err := stateStore.saveValidatorsInfo(height, lastHeightChanged, valSet, batch)
 	if err != nil {
