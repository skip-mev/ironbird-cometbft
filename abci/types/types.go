--- conflicted
+++ resolved
@@ -51,8 +51,6 @@
 	return r.Code != CodeTypeOK
 }
 
-<<<<<<< HEAD
-=======
 func (r ResponsePrepareProposal) IsTxStatusUnknown() bool {
 	return r.ModifiedTxStatus == ResponsePrepareProposal_UNKNOWN
 }
@@ -84,7 +82,6 @@
 	return r.Status != ResponseVerifyVoteExtension_ACCEPT
 }
 
->>>>>>> e4ae922c
 //---------------------------------------------------------------------------
 // override JSON marshaling so we emit defaults (ie. disable omitempty)
 
@@ -166,17 +163,6 @@
 // -----------------------------------------------
 // construct Result data
 
-<<<<<<< HEAD
-=======
-func RespondExtendVote(appDataToSign, appDataSelfAuthenticating []byte) ResponseExtendVote {
-	return ResponseExtendVote{
-		VoteExtension: &types.VoteExtension{
-			AppDataToSign:             appDataToSign,
-			AppDataSelfAuthenticating: appDataSelfAuthenticating,
-		},
-	}
-}
-
 func RespondVerifyVoteExtension(ok bool) ResponseVerifyVoteExtension {
 	status := ResponseVerifyVoteExtension_REJECT
 	if ok {
@@ -187,7 +173,6 @@
 	}
 }
 
->>>>>>> e4ae922c
 // deterministicExecTxResult constructs a copy of response that omits
 // non-deterministic fields. The input response is not modified.
 func deterministicExecTxResult(response *ExecTxResult) *ExecTxResult {
