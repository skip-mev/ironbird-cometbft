--- conflicted
+++ resolved
@@ -6,12 +6,7 @@
 	"sync"
 	"time"
 
-<<<<<<< HEAD
 	cmtcons "github.com/cometbft/cometbft/api/cometbft/consensus"
-=======
-	cmterrors "github.com/cometbft/cometbft/types/errors"
-
->>>>>>> 485ef362
 	cstypes "github.com/cometbft/cometbft/consensus/types"
 	"github.com/cometbft/cometbft/libs/bits"
 	cmtevents "github.com/cometbft/cometbft/libs/events"
@@ -22,6 +17,7 @@
 	"github.com/cometbft/cometbft/p2p"
 	sm "github.com/cometbft/cometbft/state"
 	"github.com/cometbft/cometbft/types"
+	cmterrors "github.com/cometbft/cometbft/types/errors"
 	cmttime "github.com/cometbft/cometbft/types/time"
 )
 
@@ -1223,8 +1219,7 @@
 		return nil, false
 	}
 
-	height, round, votesType, size :=
-		votes.GetHeight(), votes.GetRound(), types.SignedMsgType(votes.Type()), votes.Size()
+	height, round, votesType, size := votes.GetHeight(), votes.GetRound(), types.SignedMsgType(votes.Type()), votes.Size()
 
 	// Lazily set data using 'votes'.
 	if votes.IsCommit() {
@@ -1626,7 +1621,6 @@
 			Field:  "Height",
 			Reason: fmt.Sprintf("%v should be lower than initial height %v", m.Height, initialHeight),
 		}
-
 	}
 
 	if m.Height == initialHeight && m.LastCommitRound != -1 {
