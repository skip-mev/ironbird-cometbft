---
order: 5
---

# Metrics

CometBFT can report and serve the Prometheus metrics, which in their turn can
be consumed by Prometheus collector(s).

This functionality is disabled by default.

To enable the Prometheus metrics, set `instrumentation.prometheus=true` in your
config file. Metrics will be served under `/metrics` on 26660 port by default.
Listen address can be changed in the config file (see
`instrumentation.prometheus\_listen\_addr`).

## List of available metrics

The following metrics are available:

<<<<<<< HEAD
| **Name**                                   | **Type**  | **Tags**           | **Description**                                                                                                                        |
|--------------------------------------------|-----------|--------------------|----------------------------------------------------------------------------------------------------------------------------------------|
| abci\_connection\_method\_timing\_seconds  | Histogram | method, type       | Timings for each of the ABCI methods                                                                                                   |
| blocksync\_syncing                         | Gauge     |                    | Either 0 (not block syncing) or 1 (syncing)                                                                                            |
| consensus\_height                          | Gauge     |                    | Height of the chain                                                                                                                    |
| consensus\_validators                      | Gauge     |                    | Number of validators                                                                                                                   |
| consensus\_validators\_power               | Gauge     | validator\_address | Total voting power of all validators                                                                                                   |
| consensus\_validator\_power                | Gauge     | validator\_address | Voting power of the node if in the validator set                                                                                       |
| consensus\_validator\_last\_signed\_height | Gauge     | validator\_address | Last height the node signed a block, if the node is a validator                                                                        |
| consensus\_validator\_missed\_blocks       | Gauge     |                    | Total amount of blocks missed for the node, if the node is a validator                                                                 |
| consensus\_missing\_validators             | Gauge     |                    | Number of validators who did not sign                                                                                                  |
| consensus\_missing\_validators\_power      | Gauge     |                    | Total voting power of the missing validators                                                                                           |
| consensus\_byzantine\_validators           | Gauge     |                    | Number of validators who tried to double sign                                                                                          |
| consensus\_byzantine\_validators\_power    | Gauge     |                    | Total voting power of the byzantine validators                                                                                         |
| consensus\_block\_interval\_seconds        | Histogram |                    | Time between this and last block (Block.Header.Time) in seconds                                                                        |
| consensus\_rounds                          | Gauge     |                    | Number of rounds                                                                                                                       |
| consensus\_num\_txs                        | Gauge     |                    | Number of transactions                                                                                                                 |
| consensus\_total\_txs                      | Gauge     |                    | Total number of transactions committed                                                                                                 |
| consensus\_block\_parts                    | Counter   | peer\_id           | Number of blockparts transmitted by peer                                                                                               |
| consensus\_latest\_block\_height           | Gauge     |                    | /status sync\_info number                                                                                                              |
| consensus\_block\_size\_bytes              | Gauge     |                    | Block size in bytes                                                                                                                    |
| consensus\_step\_duration\_seconds         | Histogram | step               | Histogram of durations for each step in the consensus protocol                                                                         |
| consensus\_round\_duration\_seconds        | Histogram |                    | Histogram of durations for all the rounds that have occurred since the process started                                                 |
| consensus\_block\_gossip\_parts\_received  | Counter   | matches\_current   | Number of block parts received by the node                                                                                             |
| consensus\_quorum\_prevote\_delay          | Gauge     | proposer\_address  | Interval in seconds between the proposal timestamp and the timestamp of the earliest prevote that achieved a quorum                    |
| consensus\_full\_prevote\_delay            | Gauge     | proposer\_address  | Interval in seconds between the proposal timestamp and the timestamp of the latest prevote in a round where all validators voted       |
| consensus\_vote\_extension\_receive\_count | Counter   | status             | Number of vote extensions received                                                                                                     |
| consensus\_proposal\_receive\_count        | Counter   | status             | Total number of proposals received by the node since process start                                                                     |
| consensus\_proposal\_create\_count         | Counter   |                    | Total number of proposals created by the node since process start                                                                      |
| consensus\_round\_voting\_power\_percent   | Gauge     | vote\_type         | A value between 0 and 1.0 representing the percentage of the total voting power per vote type received within a round                  |
| consensus\_late\_votes                     | Counter   | vote\_type         | Number of votes received by the node since process start that correspond to earlier heights and rounds than this node is currently in. |
| consensus\_duplicate\_vote                 | Counter   |                    | Number of times we received a duplicate vote.                                                                                          |
| consensus\_duplicate\_block\_part          | Counter   |                    | Number of times we received a duplicate block part.                                                                                    |
| consensus\_proposal\_timestamp\_difference | Histogram | is\_timely         | Difference between the timestamp in the proposal message and the local time of the validator at the time it received the message.      |
| p2p\_message\_send\_bytes\_total           | Counter   | message\_type      | Number of bytes sent to all peers per message type                                                                                     |
| p2p\_message\_receive\_bytes\_total        | Counter   | message\_type      | Number of bytes received from all peers per message type                                                                               |
| p2p\_peers                                 | Gauge     |                    | Number of peers node's connected to                                                                                                    |
| p2p\_peer\_pending\_send\_bytes            | Gauge     | peer\_id           | Number of pending bytes to be sent to a given peer                                                                                     |
| p2p\_recv\_rate\_limiter\_delay            | Counter   | peer\_id           | Time in seconds spent sleeping by the receive rate limiter, in seconds.                                                                |
| p2p\_send\_rate\_limiter\_delay            | Counter   | peer\_id           | Time in seconds spent sleeping by the send rate limiter, in seconds.                                                                   |
| mempool\_size                              | Gauge     |                    | Number of uncommitted transactions                                                                                                     |
| mempool\_tx\_size\_bytes                   | Histogram |                    | Transaction sizes in bytes                                                                                                             |
| mempool\_evicted\_txs                      | Counter   |                    | Number of evicted transactions                                                                                                          |
| mempool\_failed\_txs                       | Counter   |                    | Number of failed (invalid) transactions                                                                                                          |
| mempool\_rejected\_txs                     | Counter   |                    | Number of rejected transactions                                                                                                          |
| mempool\_recheck\_times                    | Counter   |                    | Number of transactions rechecked in the mempool                                                                                        |
| state\_block\_processing\_time             | Histogram |                    | Time spent processing FinalizeBlock in ms                                                                                              |
| state\_consensus\_param\_updates           | Counter   |                    | Number of consensus parameter updates returned by the application since process start                                                  |
| state\_validator\_set\_updates             | Counter   |                    | Number of validator set updates returned by the application since process start                                                        |
| statesync\_syncing                         | Gauge     |                    | Either 0 (not state syncing) or 1 (syncing)                                                                                            |
=======
| **Name**                                                | **Type**  | **Tags**           | **Description**                                                                                                                        |
| ------------------------------------------------------- | --------- | ------------------ | -------------------------------------------------------------------------------------------------------------------------------------- |
| abci\_connection\_method\_timing\_seconds               | Histogram | method, type       | Timings for each of the ABCI methods                                                                                                   |
| blocksync\_syncing                                      | Gauge     |                    | Either 0 (not block syncing) or 1 (syncing)                                                                                            |
| consensus\_height                                       | Gauge     |                    | Height of the chain                                                                                                                    |
| consensus\_validators                                   | Gauge     |                    | Number of validators                                                                                                                   |
| consensus\_validators\_power                            | Gauge     | validator\_address | Total voting power of all validators                                                                                                   |
| consensus\_validator\_power                             | Gauge     | validator\_address | Voting power of the node if in the validator set                                                                                       |
| consensus\_validator\_last\_signed\_height              | Gauge     | validator\_address | Last height the node signed a block, if the node is a validator                                                                        |
| consensus\_validator\_missed\_blocks                    | Gauge     |                    | Total amount of blocks missed for the node, if the node is a validator                                                                 |
| consensus\_missing\_validators                          | Gauge     |                    | Number of validators who did not sign                                                                                                  |
| consensus\_missing\_validators\_power                   | Gauge     |                    | Total voting power of the missing validators                                                                                           |
| consensus\_byzantine\_validators                        | Gauge     |                    | Number of validators who tried to double sign                                                                                          |
| consensus\_byzantine\_validators\_power                 | Gauge     |                    | Total voting power of the byzantine validators                                                                                         |
| consensus\_block\_interval\_seconds                     | Histogram |                    | Time between this and last block (Block.Header.Time) in seconds                                                                        |
| consensus\_rounds                                       | Gauge     |                    | Number of rounds                                                                                                                       |
| consensus\_num\_txs                                     | Gauge     |                    | Number of transactions                                                                                                                 |
| consensus\_total\_txs                                   | Gauge     |                    | Total number of transactions committed                                                                                                 |
| consensus\_block\_parts                                 | Counter   | peer\_id           | Number of blockparts transmitted by peer                                                                                               |
| consensus\_latest\_block\_height                        | Gauge     |                    | /status sync\_info number                                                                                                              |
| consensus\_block\_size\_bytes                           | Gauge     |                    | Block size in bytes                                                                                                                    |
| consensus\_step\_duration\_seconds                      | Histogram | step               | Histogram of durations for each step in the consensus protocol                                                                         |
| consensus\_round\_duration\_seconds                     | Histogram |                    | Histogram of durations for all the rounds that have occurred since the process started                                                 |
| consensus\_block\_gossip\_parts\_received               | Counter   | matches\_current   | Number of block parts received by the node                                                                                             |
| consensus\_quorum\_prevote\_delay                       | Gauge     | proposer\_address  | Interval in seconds between the proposal timestamp and the timestamp of the earliest prevote that achieved a quorum                    |
| consensus\_full\_prevote\_delay                         | Gauge     | proposer\_address  | Interval in seconds between the proposal timestamp and the timestamp of the latest prevote in a round where all validators voted       |
| consensus\_vote\_extension\_receive\_count              | Counter   | status             | Number of vote extensions received                                                                                                     |
| consensus\_proposal\_receive\_count                     | Counter   | status             | Total number of proposals received by the node since process start                                                                     |
| consensus\_proposal\_create\_count                      | Counter   |                    | Total number of proposals created by the node since process start                                                                      |
| consensus\_round\_voting\_power\_percent                | Gauge     | vote\_type         | A value between 0 and 1.0 representing the percentage of the total voting power per vote type received within a round                  |
| consensus\_late\_votes                                  | Counter   | vote\_type         | Number of votes received by the node since process start that correspond to earlier heights and rounds than this node is currently in. |
| consensus\_duplicate\_vote                              | Counter   |                    | Number of times we received a duplicate vote.                                                                                          |
| consensus\_duplicate\_block\_part                       | Counter   |                    | Number of times we received a duplicate block part.                                                                                    |
| consensus\_proposal\_timestamp\_difference              | Histogram | is\_timely         | Difference between the timestamp in the proposal message and the local time of the validator at the time it received the message.      |
| p2p\_message\_send\_bytes\_total                        | Counter   | message\_type      | Number of bytes sent to all peers per message type                                                                                     |
| p2p\_message\_receive\_bytes\_total                     | Counter   | message\_type      | Number of bytes received from all peers per message type                                                                               |
| p2p\_peers                                              | Gauge     |                    | Number of peers node's connected to                                                                                                    |
| p2p\_peer\_pending\_send\_bytes                         | Gauge     | peer\_id           | Number of pending bytes to be sent to a given peer                                                                                     |
| p2p\_recv\_rate\_limiter\_delay                         | Counter   | peer\_id           | Time in seconds spent sleeping by the receive rate limiter, in seconds.                                                                |
| p2p\_send\_rate\_limiter\_delay                         | Counter   | peer\_id           | Time in seconds spent sleeping by the send rate limiter, in seconds.                                                                   |
| mempool\_size                                           | Gauge     |                    | Number of uncommitted transactions in the mempool                                                                                      |
| mempool\_size\_bytes                                    | Gauge     |                    | Total size of the mempool in bytes                                                                                                     |
| mempool\_tx\_size\_bytes                                | Histogram |                    | Histogram of transaction sizes in bytes                                                                                                |
| mempool\_failed\_txs                                    | Counter   |                    | Number of failed transactions                                                                                                          |
| mempool\_rejected\_txs                                  | Counter   |                    | Number of transactions that passed `CheckTx` but failed to make it into the mempool                                                    |
| mempool\_recheck\_times                                 | Counter   |                    | Number of times transactions are rechecked in the mempool                                                                              |
| mempool\_already\_received\_txs                         | Counter   |                    | Number of times transactions were received more than once                                                                              |
| mempool\_active\_outbound\_connections                  | Gauge     |                    | Number of connections being actively used for gossiping transaction (experimental)                                                     |
| mempool\_recheck\_duration\_seconds                     | Gauge     |                    | Cumulative time spent rechecking transactions                                                                                          |
| state\_consensus\_param\_updates                        | Counter   |                    | Number of consensus parameter updates returned by the application since process start                                                  |
| state\_validator\_set\_updates                          | Counter   |                    | Number of validator set updates returned by the application since process start                                                        |
| state\_pruning\_service\_block\_retain\_height          | Gauge     |                    | Accepted block retain height set by the data companion                                                                                 |
| state\_pruning\_service\_block\_results\_retain\_height | Gauge     |                    | Accepted block results retain height set by the data companion                                                                         |
| state\_pruning\_service\_tx\_indexer\_retain\_height    | Gauge     |                    | Accepted transactions indices retain height set by the data companion                                                                  |
| state\_pruning\_service\_block\_indexer\_retain\_height | Gauge     |                    | Accepted blocks indices retain height set by the data companion                                                                        |
| state\_application\_block\_retain\_height               | Gauge     |                    | Accepted block retain height set by the application                                                                                    |
| state\_block\_store\_base\_height                       | Gauge     |                    | First height at which a block is available                                                                                             |
| state\_abciresults\_base\_height                        | Gauge     |                    | First height at which ABCI results are available                                                                                       |
| state\_tx\_indexer\_base\_height                        | Gauge     |                    | First height at which tx indices are available                                                                                         |
| state\_block\_indexer\_base\_height                     | Gauge     |                    | First height at which block indices are available                                                                                      |
| state\_store\_access\_duration\_seconds                 | Histogram | method             | Duration of accesses to the state store labeled by which method was called on the store                                                |
| state\_fire\_block\_events\_delay\_seconds              | Gauge     |                    | Duration of event firing related to a new block                                                                                        |
| statesync\_syncing                                      | Gauge     |                    | Either 0 (not state syncing) or 1 (syncing)                                                                                            |
>>>>>>> a170d312

## Useful queries

Percentage of missing + byzantine validators:

```md
((consensus\_byzantine\_validators\_power + consensus\_missing\_validators\_power) / consensus\_validators\_power) * 100
```<|MERGE_RESOLUTION|>--- conflicted
+++ resolved
@@ -18,58 +18,6 @@
 
 The following metrics are available:
 
-<<<<<<< HEAD
-| **Name**                                   | **Type**  | **Tags**           | **Description**                                                                                                                        |
-|--------------------------------------------|-----------|--------------------|----------------------------------------------------------------------------------------------------------------------------------------|
-| abci\_connection\_method\_timing\_seconds  | Histogram | method, type       | Timings for each of the ABCI methods                                                                                                   |
-| blocksync\_syncing                         | Gauge     |                    | Either 0 (not block syncing) or 1 (syncing)                                                                                            |
-| consensus\_height                          | Gauge     |                    | Height of the chain                                                                                                                    |
-| consensus\_validators                      | Gauge     |                    | Number of validators                                                                                                                   |
-| consensus\_validators\_power               | Gauge     | validator\_address | Total voting power of all validators                                                                                                   |
-| consensus\_validator\_power                | Gauge     | validator\_address | Voting power of the node if in the validator set                                                                                       |
-| consensus\_validator\_last\_signed\_height | Gauge     | validator\_address | Last height the node signed a block, if the node is a validator                                                                        |
-| consensus\_validator\_missed\_blocks       | Gauge     |                    | Total amount of blocks missed for the node, if the node is a validator                                                                 |
-| consensus\_missing\_validators             | Gauge     |                    | Number of validators who did not sign                                                                                                  |
-| consensus\_missing\_validators\_power      | Gauge     |                    | Total voting power of the missing validators                                                                                           |
-| consensus\_byzantine\_validators           | Gauge     |                    | Number of validators who tried to double sign                                                                                          |
-| consensus\_byzantine\_validators\_power    | Gauge     |                    | Total voting power of the byzantine validators                                                                                         |
-| consensus\_block\_interval\_seconds        | Histogram |                    | Time between this and last block (Block.Header.Time) in seconds                                                                        |
-| consensus\_rounds                          | Gauge     |                    | Number of rounds                                                                                                                       |
-| consensus\_num\_txs                        | Gauge     |                    | Number of transactions                                                                                                                 |
-| consensus\_total\_txs                      | Gauge     |                    | Total number of transactions committed                                                                                                 |
-| consensus\_block\_parts                    | Counter   | peer\_id           | Number of blockparts transmitted by peer                                                                                               |
-| consensus\_latest\_block\_height           | Gauge     |                    | /status sync\_info number                                                                                                              |
-| consensus\_block\_size\_bytes              | Gauge     |                    | Block size in bytes                                                                                                                    |
-| consensus\_step\_duration\_seconds         | Histogram | step               | Histogram of durations for each step in the consensus protocol                                                                         |
-| consensus\_round\_duration\_seconds        | Histogram |                    | Histogram of durations for all the rounds that have occurred since the process started                                                 |
-| consensus\_block\_gossip\_parts\_received  | Counter   | matches\_current   | Number of block parts received by the node                                                                                             |
-| consensus\_quorum\_prevote\_delay          | Gauge     | proposer\_address  | Interval in seconds between the proposal timestamp and the timestamp of the earliest prevote that achieved a quorum                    |
-| consensus\_full\_prevote\_delay            | Gauge     | proposer\_address  | Interval in seconds between the proposal timestamp and the timestamp of the latest prevote in a round where all validators voted       |
-| consensus\_vote\_extension\_receive\_count | Counter   | status             | Number of vote extensions received                                                                                                     |
-| consensus\_proposal\_receive\_count        | Counter   | status             | Total number of proposals received by the node since process start                                                                     |
-| consensus\_proposal\_create\_count         | Counter   |                    | Total number of proposals created by the node since process start                                                                      |
-| consensus\_round\_voting\_power\_percent   | Gauge     | vote\_type         | A value between 0 and 1.0 representing the percentage of the total voting power per vote type received within a round                  |
-| consensus\_late\_votes                     | Counter   | vote\_type         | Number of votes received by the node since process start that correspond to earlier heights and rounds than this node is currently in. |
-| consensus\_duplicate\_vote                 | Counter   |                    | Number of times we received a duplicate vote.                                                                                          |
-| consensus\_duplicate\_block\_part          | Counter   |                    | Number of times we received a duplicate block part.                                                                                    |
-| consensus\_proposal\_timestamp\_difference | Histogram | is\_timely         | Difference between the timestamp in the proposal message and the local time of the validator at the time it received the message.      |
-| p2p\_message\_send\_bytes\_total           | Counter   | message\_type      | Number of bytes sent to all peers per message type                                                                                     |
-| p2p\_message\_receive\_bytes\_total        | Counter   | message\_type      | Number of bytes received from all peers per message type                                                                               |
-| p2p\_peers                                 | Gauge     |                    | Number of peers node's connected to                                                                                                    |
-| p2p\_peer\_pending\_send\_bytes            | Gauge     | peer\_id           | Number of pending bytes to be sent to a given peer                                                                                     |
-| p2p\_recv\_rate\_limiter\_delay            | Counter   | peer\_id           | Time in seconds spent sleeping by the receive rate limiter, in seconds.                                                                |
-| p2p\_send\_rate\_limiter\_delay            | Counter   | peer\_id           | Time in seconds spent sleeping by the send rate limiter, in seconds.                                                                   |
-| mempool\_size                              | Gauge     |                    | Number of uncommitted transactions                                                                                                     |
-| mempool\_tx\_size\_bytes                   | Histogram |                    | Transaction sizes in bytes                                                                                                             |
-| mempool\_evicted\_txs                      | Counter   |                    | Number of evicted transactions                                                                                                          |
-| mempool\_failed\_txs                       | Counter   |                    | Number of failed (invalid) transactions                                                                                                          |
-| mempool\_rejected\_txs                     | Counter   |                    | Number of rejected transactions                                                                                                          |
-| mempool\_recheck\_times                    | Counter   |                    | Number of transactions rechecked in the mempool                                                                                        |
-| state\_block\_processing\_time             | Histogram |                    | Time spent processing FinalizeBlock in ms                                                                                              |
-| state\_consensus\_param\_updates           | Counter   |                    | Number of consensus parameter updates returned by the application since process start                                                  |
-| state\_validator\_set\_updates             | Counter   |                    | Number of validator set updates returned by the application since process start                                                        |
-| statesync\_syncing                         | Gauge     |                    | Either 0 (not state syncing) or 1 (syncing)                                                                                            |
-=======
 | **Name**                                                | **Type**  | **Tags**           | **Description**                                                                                                                        |
 | ------------------------------------------------------- | --------- | ------------------ | -------------------------------------------------------------------------------------------------------------------------------------- |
 | abci\_connection\_method\_timing\_seconds               | Histogram | method, type       | Timings for each of the ABCI methods                                                                                                   |
@@ -113,8 +61,9 @@
 | mempool\_size                                           | Gauge     |                    | Number of uncommitted transactions in the mempool                                                                                      |
 | mempool\_size\_bytes                                    | Gauge     |                    | Total size of the mempool in bytes                                                                                                     |
 | mempool\_tx\_size\_bytes                                | Histogram |                    | Histogram of transaction sizes in bytes                                                                                                |
-| mempool\_failed\_txs                                    | Counter   |                    | Number of failed transactions                                                                                                          |
-| mempool\_rejected\_txs                                  | Counter   |                    | Number of transactions that passed `CheckTx` but failed to make it into the mempool                                                    |
+| mempool\_evicted\_txs                                   | Counter   |                    | Number of evicted transactions                                                                                                         |
+| mempool\_failed\_txs                                    | Counter   |                    | Number of failed (invalid) transactions                                                                                                |
+| mempool\_rejected\_txs                                  | Counter   |                    | Number of transactions that failed to make it into the mempool due to resource limits                                                  |
 | mempool\_recheck\_times                                 | Counter   |                    | Number of times transactions are rechecked in the mempool                                                                              |
 | mempool\_already\_received\_txs                         | Counter   |                    | Number of times transactions were received more than once                                                                              |
 | mempool\_active\_outbound\_connections                  | Gauge     |                    | Number of connections being actively used for gossiping transaction (experimental)                                                     |
@@ -133,7 +82,6 @@
 | state\_store\_access\_duration\_seconds                 | Histogram | method             | Duration of accesses to the state store labeled by which method was called on the store                                                |
 | state\_fire\_block\_events\_delay\_seconds              | Gauge     |                    | Duration of event firing related to a new block                                                                                        |
 | statesync\_syncing                                      | Gauge     |                    | Either 0 (not state syncing) or 1 (syncing)                                                                                            |
->>>>>>> a170d312
 
 ## Useful queries
 
