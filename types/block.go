package types

import (
	"bytes"
	"errors"
	"fmt"
	"strings"
	"time"

	"github.com/cosmos/gogoproto/proto"
	gogotypes "github.com/cosmos/gogoproto/types"

	cmtproto "github.com/cometbft/cometbft/api/cometbft/types/v1"
	cmtversion "github.com/cometbft/cometbft/api/cometbft/version/v1"
	"github.com/cometbft/cometbft/crypto"
	"github.com/cometbft/cometbft/crypto/merkle"
	"github.com/cometbft/cometbft/crypto/tmhash"
	"github.com/cometbft/cometbft/internal/bits"
	cmtbytes "github.com/cometbft/cometbft/libs/bytes"
	cmtmath "github.com/cometbft/cometbft/libs/math"
	cmtsync "github.com/cometbft/cometbft/libs/sync"
	cmttime "github.com/cometbft/cometbft/types/time"
	"github.com/cometbft/cometbft/version"
)

const (
	// MaxHeaderBytes is a maximum header size.
	// NOTE: Because app hash can be of arbitrary size, the header is therefore not
	// capped in size and thus this number should be seen as a soft max.
	MaxHeaderBytes int64 = 626

	// MaxOverheadForBlock - maximum overhead to encode a block (up to
	// MaxBlockSizeBytes in size) not including it's parts except Data.
	// This means it also excludes the overhead for individual transactions.
	//
	// Uvarint length of MaxBlockSizeBytes: 4 bytes
	// 2 fields (2 embedded):               2 bytes
	// Uvarint length of Data.Txs:          4 bytes
	// Data.Txs field:                      1 byte.
	MaxOverheadForBlock int64 = 11
)

// Block defines the atomic unit of a CometBFT blockchain.
type Block struct {
	mtx cmtsync.Mutex

	verifiedHash cmtbytes.HexBytes // Verified block hash (not included in the struct hash)
	Header       `json:"header"`
	Data         `json:"data"`
	Evidence     EvidenceData `json:"evidence"`
	LastCommit   *Commit      `json:"last_commit"`
}

// ValidateBasic performs basic validation that doesn't involve state data.
// It checks the internal consistency of the block.
// Further validation is done using state#ValidateBlock.
func (b *Block) ValidateBasic() error {
	if b == nil {
		return errors.New("nil block")
	}

	b.mtx.Lock()
	defer b.mtx.Unlock()

	if err := b.Header.ValidateBasic(); err != nil {
		return fmt.Errorf("invalid header: %w", err)
	}

	// Validate the last commit and its hash.
	if b.LastCommit == nil {
		return errors.New("nil LastCommit")
	}
	if err := b.LastCommit.ValidateBasic(); err != nil {
		return fmt.Errorf("wrong LastCommit: %w", err)
	}

	if !bytes.Equal(b.LastCommitHash, b.LastCommit.Hash()) {
		return fmt.Errorf("wrong Header.LastCommitHash. Expected %v, got %v",
			b.LastCommit.Hash(),
			b.LastCommitHash,
		)
	}

	// NOTE: b.Data.Txs may be nil, but b.Data.Hash() still works fine.
	if !bytes.Equal(b.DataHash, b.Data.Hash()) {
		return fmt.Errorf(
			"wrong Header.DataHash. Expected %v, got %v",
			b.Data.Hash(),
			b.DataHash,
		)
	}

	// NOTE: b.Evidence.Evidence may be nil, but we're just looping.
	for i, ev := range b.Evidence.Evidence {
		if err := ev.ValidateBasic(); err != nil {
			return fmt.Errorf("invalid evidence (#%d): %w", i, err)
		}
	}

	if !bytes.Equal(b.EvidenceHash, b.Evidence.Hash()) {
		return fmt.Errorf("wrong Header.EvidenceHash. Expected %v, got %v",
			b.EvidenceHash,
			b.Evidence.Hash(),
		)
	}

	return nil
}

// fillHeader fills in any remaining header fields that are a function of the block data.
func (b *Block) fillHeader() {
	if b.LastCommitHash == nil {
		b.LastCommitHash = b.LastCommit.Hash()
	}
	if b.DataHash == nil {
		b.DataHash = b.Data.Hash()
	}
	if b.EvidenceHash == nil {
		b.EvidenceHash = b.Evidence.Hash()
	}
}

// Hash computes and returns the block hash.
// If the block is incomplete, block hash is nil for safety.
func (b *Block) Hash() cmtbytes.HexBytes {
	if b == nil {
		return nil
	}
	b.mtx.Lock()
	defer b.mtx.Unlock()

	if b.LastCommit == nil {
		return nil
	}
	if b.verifiedHash != nil {
		return b.verifiedHash
	}
	b.fillHeader()
	hash := b.Header.Hash()
	b.verifiedHash = hash
	return hash
}

// MakePartSet returns a PartSet containing parts of a serialized block.
// This is the form in which the block is gossipped to peers.
// CONTRACT: partSize is greater than zero.
func (b *Block) MakePartSet(partSize uint32) (*PartSet, error) {
	if b == nil {
		return nil, errors.New("nil block")
	}
	b.mtx.Lock()
	defer b.mtx.Unlock()

	pbb, err := b.ToProto()
	if err != nil {
		return nil, err
	}
	bz, err := proto.Marshal(pbb)
	if err != nil {
		return nil, err
	}
	return NewPartSetFromData(bz, partSize), nil
}

// HashesTo is a convenience function that checks if a block hashes to the given argument.
// Returns false if the block is nil or the hash is empty.
func (b *Block) HashesTo(hash []byte) bool {
	if len(hash) == 0 {
		return false
	}
	if b == nil {
		return false
	}
	return bytes.Equal(b.Hash(), hash)
}

// Size returns size of the block in bytes.
func (b *Block) Size() int {
	pbb, err := b.ToProto()
	if err != nil {
		return 0
	}

	return pbb.Size()
}

// String returns a string representation of the block
//
// See StringIndented.
func (b *Block) String() string {
	return b.StringIndented("")
}

// StringIndented returns an indented String.
//
// Header
// Data
// Evidence
// LastCommit
// Hash.
func (b *Block) StringIndented(indent string) string {
	if b == nil {
		return "nil-Block"
	}
	return fmt.Sprintf(`Block{
%s  %v
%s  %v
%s  %v
%s  %v
%s}#%v`,
		indent, b.Header.StringIndented(indent+"  "),
		indent, b.Data.StringIndented(indent+"  "),
		indent, b.Evidence.StringIndented(indent+"  "),
		indent, b.LastCommit.StringIndented(indent+"  "),
		indent, b.Hash())
}

// StringShort returns a shortened string representation of the block.
func (b *Block) StringShort() string {
	if b == nil {
		return "nil-Block"
	}
	return fmt.Sprintf("Block#%X", b.Hash())
}

// ToProto converts Block to protobuf.
func (b *Block) ToProto() (*cmtproto.Block, error) {
	if b == nil {
		return nil, errors.New("nil Block")
	}

	pb := new(cmtproto.Block)

	pb.Header = *b.Header.ToProto()
	pb.LastCommit = b.LastCommit.ToProto()
	pb.Data = b.Data.ToProto()

	protoEvidence, err := b.Evidence.ToProto()
	if err != nil {
		return nil, err
	}
	pb.Evidence = *protoEvidence

	return pb, nil
}

// BlockFromProto sets a protobuf Block to the given pointer.
// It returns an error if the block is invalid.
func BlockFromProto(bp *cmtproto.Block) (*Block, error) {
	if bp == nil {
		return nil, errors.New("nil block")
	}

	b := new(Block)
	h, err := HeaderFromProto(&bp.Header)
	if err != nil {
		return nil, err
	}
	b.Header = h
	data, err := DataFromProto(&bp.Data)
	if err != nil {
		return nil, err
	}
	b.Data = data
	if err := b.Evidence.FromProto(&bp.Evidence); err != nil {
		return nil, err
	}

	if bp.LastCommit != nil {
		lc, err := CommitFromProto(bp.LastCommit)
		if err != nil {
			return nil, err
		}
		b.LastCommit = lc
	}

	return b, b.ValidateBasic()
}

// -----------------------------------------------------------------------------

// MaxDataBytes returns the maximum size of block's data.
//
// XXX: Panics on negative result.
func MaxDataBytes(maxBytes, evidenceBytes int64, valsCount int) int64 {
	maxDataBytes := maxBytes -
		MaxOverheadForBlock -
		MaxHeaderBytes -
		MaxCommitBytes(valsCount) -
		evidenceBytes

	if maxDataBytes < 0 {
		panic(fmt.Sprintf(
			"Negative MaxDataBytes. Block.MaxBytes=%d is too small to accommodate header&lastCommit&evidence=%d",
			maxBytes,
			-(maxDataBytes - maxBytes),
		))
	}

	return maxDataBytes
}

// MaxDataBytesNoEvidence returns the maximum size of block's data when
// evidence count is unknown (will be assumed to be 0).
//
// XXX: Panics on negative result.
func MaxDataBytesNoEvidence(maxBytes int64, valsCount int) int64 {
	maxDataBytes := maxBytes -
		MaxOverheadForBlock -
		MaxHeaderBytes -
		MaxCommitBytes(valsCount)

	if maxDataBytes < 0 {
		panic(fmt.Sprintf(
			"Negative MaxDataBytesNoEvidence. Block.MaxBytes=%d is too small to accommodate header&lastCommit&evidence=%d",
			maxBytes,
			-(maxDataBytes - maxBytes),
		))
	}

	return maxDataBytes
}

// -----------------------------------------------------------------------------

// Header defines the structure of a CometBFT block header.
// NOTE: changes to the Header should be duplicated in:
// - header.Hash()
// - abci.Header
// - https://github.com/cometbft/cometbft/blob/main/spec/blockchain/blockchain.md
type Header struct {
	// basic block info
	Version cmtversion.Consensus `json:"version"`
	ChainID string               `json:"chain_id"`
	Height  int64                `json:"height"`
	Time    time.Time            `json:"time"`

	// prev block info
	LastBlockID BlockID `json:"last_block_id"`

	// hashes of block data
	LastCommitHash cmtbytes.HexBytes `json:"last_commit_hash"` // commit from validators from the last block
	DataHash       cmtbytes.HexBytes `json:"data_hash"`        // transactions

	// hashes from the app output from the prev block
	ValidatorsHash     cmtbytes.HexBytes `json:"validators_hash"`      // validators for the current block
	NextValidatorsHash cmtbytes.HexBytes `json:"next_validators_hash"` // validators for the next block
	ConsensusHash      cmtbytes.HexBytes `json:"consensus_hash"`       // consensus params for current block
	AppHash            cmtbytes.HexBytes `json:"app_hash"`             // state after txs from the previous block
	// root hash of all results from the txs from the previous block
	// see `DeterministicExecTxResult` to understand which parts of a tx is hashed into here
	LastResultsHash cmtbytes.HexBytes `json:"last_results_hash"`

	// consensus info
	EvidenceHash    cmtbytes.HexBytes `json:"evidence_hash"`    // evidence included in the block
	ProposerAddress Address           `json:"proposer_address"` // original proposer of the block
}

// Populate the Header with state-derived data.
// Call this after MakeBlock to complete the Header.
func (h *Header) Populate(
	version cmtversion.Consensus, chainID string,
	timestamp time.Time, lastBlockID BlockID,
	valHash, nextValHash []byte,
	consensusHash, appHash, lastResultsHash []byte,
	proposerAddress Address,
) {
	h.Version = version
	h.ChainID = chainID
	h.Time = timestamp
	h.LastBlockID = lastBlockID
	h.ValidatorsHash = valHash
	h.NextValidatorsHash = nextValHash
	h.ConsensusHash = consensusHash
	h.AppHash = appHash
	h.LastResultsHash = lastResultsHash
	h.ProposerAddress = proposerAddress
}

// ValidateBasic performs stateless validation on a Header returning an error
// if any validation fails.
//
// NOTE: Timestamp validation is subtle and handled elsewhere.
func (h Header) ValidateBasic() error {
	if h.Version.Block != version.BlockProtocol {
		return fmt.Errorf("block protocol is incorrect: got: %d, want: %d ", h.Version.Block, version.BlockProtocol)
	}
	if len(h.ChainID) > MaxChainIDLen {
		return fmt.Errorf("chainID is too long; got: %d, max: %d", len(h.ChainID), MaxChainIDLen)
	}

	if h.Height < 0 {
		return errors.New("negative Height")
	} else if h.Height == 0 {
		return errors.New("zero Height")
	}

	if err := h.LastBlockID.ValidateBasic(); err != nil {
		return fmt.Errorf("wrong LastBlockID: %w", err)
	}

	if err := ValidateHash(h.LastCommitHash); err != nil {
		return fmt.Errorf("wrong LastCommitHash: %w", err)
	}

	if err := ValidateHash(h.DataHash); err != nil {
		return fmt.Errorf("wrong DataHash: %w", err)
	}

	if err := ValidateHash(h.EvidenceHash); err != nil {
		return fmt.Errorf("wrong EvidenceHash: %w", err)
	}

	if len(h.ProposerAddress) != crypto.AddressSize {
		return fmt.Errorf(
			"invalid ProposerAddress length; got: %d, expected: %d",
			len(h.ProposerAddress), crypto.AddressSize,
		)
	}

	// Basic validation of hashes related to application data.
	// Will validate fully against state in state#ValidateBlock.
	if err := ValidateHash(h.ValidatorsHash); err != nil {
		return fmt.Errorf("wrong ValidatorsHash: %w", err)
	}
	if err := ValidateHash(h.NextValidatorsHash); err != nil {
		return fmt.Errorf("wrong NextValidatorsHash: %w", err)
	}
	if err := ValidateHash(h.ConsensusHash); err != nil {
		return fmt.Errorf("wrong ConsensusHash: %w", err)
	}
	// NOTE: AppHash is arbitrary length
	if err := ValidateHash(h.LastResultsHash); err != nil {
		return fmt.Errorf("wrong LastResultsHash: %w", err)
	}

	return nil
}

// Hash returns the hash of the header.
// It computes a Merkle tree from the header fields
// ordered as they appear in the Header.
// Returns nil if ValidatorHash is missing,
// since a Header is not valid unless there is
// a ValidatorsHash (corresponding to the validator set).
func (h *Header) Hash() cmtbytes.HexBytes {
	if h == nil || len(h.ValidatorsHash) == 0 {
		return nil
	}
	hbz, err := h.Version.Marshal()
	if err != nil {
		return nil
	}

	pbt, err := gogotypes.StdTimeMarshal(h.Time)
	if err != nil {
		return nil
	}

	pbbi := h.LastBlockID.ToProto()
	bzbi, err := pbbi.Marshal()
	if err != nil {
		return nil
	}
	return merkle.HashFromByteSlices([][]byte{
		hbz,
		cdcEncode(h.ChainID),
		cdcEncode(h.Height),
		pbt,
		bzbi,
		cdcEncode(h.LastCommitHash),
		cdcEncode(h.DataHash),
		cdcEncode(h.ValidatorsHash),
		cdcEncode(h.NextValidatorsHash),
		cdcEncode(h.ConsensusHash),
		cdcEncode(h.AppHash),
		cdcEncode(h.LastResultsHash),
		cdcEncode(h.EvidenceHash),
		cdcEncode(h.ProposerAddress),
	})
}

// StringIndented returns an indented string representation of the header.
func (h *Header) StringIndented(indent string) string {
	if h == nil {
		return "nil-Header"
	}
	return fmt.Sprintf(`Header{
%s  Version:        %v
%s  ChainID:        %v
%s  Height:         %v
%s  Time:           %v
%s  LastBlockID:    %v
%s  LastCommit:     %v
%s  Data:           %v
%s  Validators:     %v
%s  NextValidators: %v
%s  App:            %v
%s  Consensus:      %v
%s  Results:        %v
%s  Evidence:       %v
%s  Proposer:       %v
%s}#%v`,
		indent, h.Version,
		indent, h.ChainID,
		indent, h.Height,
		indent, h.Time,
		indent, h.LastBlockID,
		indent, h.LastCommitHash,
		indent, h.DataHash,
		indent, h.ValidatorsHash,
		indent, h.NextValidatorsHash,
		indent, h.AppHash,
		indent, h.ConsensusHash,
		indent, h.LastResultsHash,
		indent, h.EvidenceHash,
		indent, h.ProposerAddress,
		indent, h.Hash(),
	)
}

// ToProto converts Header to protobuf.
func (h *Header) ToProto() *cmtproto.Header {
	if h == nil {
		return nil
	}

	return &cmtproto.Header{
		Version:            h.Version,
		ChainID:            h.ChainID,
		Height:             h.Height,
		Time:               h.Time,
		LastBlockId:        h.LastBlockID.ToProto(),
		ValidatorsHash:     h.ValidatorsHash,
		NextValidatorsHash: h.NextValidatorsHash,
		ConsensusHash:      h.ConsensusHash,
		AppHash:            h.AppHash,
		DataHash:           h.DataHash,
		EvidenceHash:       h.EvidenceHash,
		LastResultsHash:    h.LastResultsHash,
		LastCommitHash:     h.LastCommitHash,
		ProposerAddress:    h.ProposerAddress,
	}
}

// HeaderFromProto sets a protobuf Header to the given pointer.
// It returns an error if the header is invalid.
func HeaderFromProto(ph *cmtproto.Header) (Header, error) {
	if ph == nil {
		return Header{}, errors.New("nil Header")
	}

	h := new(Header)

	bi, err := BlockIDFromProto(&ph.LastBlockId)
	if err != nil {
		return Header{}, err
	}

	h.Version = ph.Version
	h.ChainID = ph.ChainID
	h.Height = ph.Height
	h.Time = ph.Time
	h.Height = ph.Height
	h.LastBlockID = *bi
	h.ValidatorsHash = ph.ValidatorsHash
	h.NextValidatorsHash = ph.NextValidatorsHash
	h.ConsensusHash = ph.ConsensusHash
	h.AppHash = ph.AppHash
	h.DataHash = ph.DataHash
	h.EvidenceHash = ph.EvidenceHash
	h.LastResultsHash = ph.LastResultsHash
	h.LastCommitHash = ph.LastCommitHash
	h.ProposerAddress = ph.ProposerAddress

	return *h, h.ValidateBasic()
}

// -------------------------------------

// BlockIDFlag indicates which BlockID the signature is for.
type BlockIDFlag byte

const (
	// BlockIDFlagAbsent - no vote was received from a validator.
	BlockIDFlagAbsent BlockIDFlag = iota + 1
	// BlockIDFlagCommit - voted for the Commit.BlockID.
	BlockIDFlagCommit
	// BlockIDFlagNil - voted for nil.
	BlockIDFlagNil
)

const (
	// Max size of commit without any commitSigs -> 82 for BlockID, 8 for Height, 4 for Round.
	MaxCommitOverheadBytes int64 = 94
<<<<<<< HEAD
	// Commit sig size is made up of 65 bytes for the signature, 20 bytes for the address,
	// 1 byte for the flag and 14 bytes for the timestamp.
	MaxCommitSigBytes int64 = 110
=======
	// Commit sig size is made up of 96 bytes for the signature, 20 bytes for the address,
	// 1 byte for the flag and 14 bytes for the timestamp.
	MaxCommitSigBytes int64 = 131 + 10 // where's the 10 from?
>>>>>>> 63ef074c
)

// CommitSig is a part of the Vote included in a Commit.
type CommitSig struct {
	BlockIDFlag      BlockIDFlag `json:"block_id_flag"`
	ValidatorAddress Address     `json:"validator_address"`
	Timestamp        time.Time   `json:"timestamp"`
	Signature        []byte      `json:"signature"`
}

func MaxCommitBytes(valCount int) int64 {
	// protoEncodingOverhead represents the overhead in bytes when encoding a protocol buffer message.
	const protoEncodingOverhead int64 = 3
	// From the repeated commit sig field
	return MaxCommitOverheadBytes + ((MaxCommitSigBytes + protoEncodingOverhead) * int64(valCount))
}

// NewCommitSigAbsent returns new CommitSig with BlockIDFlagAbsent. Other
// fields are all empty.
func NewCommitSigAbsent() CommitSig {
	return CommitSig{
		BlockIDFlag: BlockIDFlagAbsent,
	}
}

// String returns a string representation of CommitSig.
//
// 1. first 6 bytes of signature
// 2. first 6 bytes of validator address
// 3. block ID flag
// 4. timestamp.
func (cs CommitSig) String() string {
	return fmt.Sprintf("CommitSig{%X by %X on %v @ %s}",
		cmtbytes.Fingerprint(cs.Signature),
		cmtbytes.Fingerprint(cs.ValidatorAddress),
		cs.BlockIDFlag,
		CanonicalTime(cs.Timestamp))
}

// BlockID returns the Commit's BlockID if CommitSig indicates signing,
// otherwise - empty BlockID.
func (cs CommitSig) BlockID(commitBlockID BlockID) BlockID {
	var blockID BlockID
	switch cs.BlockIDFlag {
	case BlockIDFlagAbsent:
		blockID = BlockID{}
	case BlockIDFlagCommit:
		blockID = commitBlockID
	case BlockIDFlagNil:
		blockID = BlockID{}
	default:
		panic(fmt.Sprintf("Unknown BlockIDFlag: %v", cs.BlockIDFlag))
	}
	return blockID
}

// ValidateBasic performs basic validation.
func (cs CommitSig) ValidateBasic() error {
	switch cs.BlockIDFlag {
	case BlockIDFlagAbsent:
	case BlockIDFlagCommit:
	case BlockIDFlagNil:
	default:
		return fmt.Errorf("unknown BlockIDFlag: %v", cs.BlockIDFlag)
	}

	switch cs.BlockIDFlag {
	case BlockIDFlagAbsent:
		if len(cs.ValidatorAddress) != 0 {
			return errors.New("validator address is present")
		}
		if !cs.Timestamp.IsZero() {
			return errors.New("time is present")
		}
		if len(cs.Signature) != 0 {
			return errors.New("signature is present")
		}
	default:
		if len(cs.ValidatorAddress) != crypto.AddressSize {
			return fmt.Errorf("expected ValidatorAddress size to be %d bytes, got %d bytes",
				crypto.AddressSize,
				len(cs.ValidatorAddress),
			)
		}
		// NOTE: Timestamp validation is subtle and handled elsewhere.
		if len(cs.Signature) == 0 {
			return errors.New("signature is missing")
		}
		if len(cs.Signature) > MaxSignatureSize {
			return fmt.Errorf("signature is too big (max: %d)", MaxSignatureSize)
		}
	}

	return nil
}

// ToProto converts CommitSig to protobuf.
func (cs *CommitSig) ToProto() *cmtproto.CommitSig {
	if cs == nil {
		return nil
	}

	return &cmtproto.CommitSig{
		BlockIdFlag:      cmtproto.BlockIDFlag(cs.BlockIDFlag),
		ValidatorAddress: cs.ValidatorAddress,
		Timestamp:        cs.Timestamp,
		Signature:        cs.Signature,
	}
}

// FromProto sets a protobuf CommitSig to the given pointer.
// It returns an error if the CommitSig is invalid.
func (cs *CommitSig) FromProto(csp cmtproto.CommitSig) error {
	cs.BlockIDFlag = BlockIDFlag(csp.BlockIdFlag)
	cs.ValidatorAddress = csp.ValidatorAddress
	cs.Timestamp = csp.Timestamp
	cs.Signature = csp.Signature

	return cs.ValidateBasic()
}

// -------------------------------------

// ExtendedCommitSig contains a commit signature along with its corresponding
// vote extension and vote extension signature.
type ExtendedCommitSig struct {
	CommitSig                 // Commit signature
	Extension          []byte // Vote extension
	ExtensionSignature []byte // Vote extension signature
}

// NewExtendedCommitSigAbsent returns new ExtendedCommitSig with
// BlockIDFlagAbsent. Other fields are all empty.
func NewExtendedCommitSigAbsent() ExtendedCommitSig {
	return ExtendedCommitSig{CommitSig: NewCommitSigAbsent()}
}

// String returns a string representation of an ExtendedCommitSig.
//
// 1. commit sig
// 2. first 6 bytes of vote extension
// 3. first 6 bytes of vote extension signature.
func (ecs ExtendedCommitSig) String() string {
	return fmt.Sprintf("ExtendedCommitSig{%s with %X %X}",
		ecs.CommitSig,
		cmtbytes.Fingerprint(ecs.Extension),
		cmtbytes.Fingerprint(ecs.ExtensionSignature),
	)
}

// ValidateBasic checks whether the structure is well-formed.
func (ecs ExtendedCommitSig) ValidateBasic() error {
	if err := ecs.CommitSig.ValidateBasic(); err != nil {
		return err
	}

	if ecs.BlockIDFlag == BlockIDFlagCommit {
		if len(ecs.Extension) > MaxVoteExtensionSize {
			return fmt.Errorf("vote extension is too big (max: %d)", MaxVoteExtensionSize)
		}
		if len(ecs.ExtensionSignature) > MaxSignatureSize {
			return fmt.Errorf("vote extension signature is too big (max: %d)", MaxSignatureSize)
		}
		return nil
	}

	if len(ecs.ExtensionSignature) == 0 && len(ecs.Extension) != 0 {
		return errors.New("vote extension signature absent on vote with extension")
	}
	return nil
}

// EnsureExtension validates that a vote extensions signature is present for
// this ExtendedCommitSig.
func (ecs ExtendedCommitSig) EnsureExtension(extEnabled bool) error {
	if extEnabled {
		if ecs.BlockIDFlag == BlockIDFlagCommit && len(ecs.ExtensionSignature) == 0 {
			return fmt.Errorf("vote extension signature is missing; validator addr %s, timestamp %v",
				ecs.ValidatorAddress.String(),
				ecs.Timestamp,
			)
		}
		if ecs.BlockIDFlag != BlockIDFlagCommit && len(ecs.Extension) != 0 {
			return fmt.Errorf("non-commit vote extension present; validator addr %s, timestamp %v",
				ecs.ValidatorAddress.String(),
				ecs.Timestamp,
			)
		}
		if ecs.BlockIDFlag != BlockIDFlagCommit && len(ecs.ExtensionSignature) != 0 {
			return fmt.Errorf("non-commit vote extension signature present; validator addr %s, timestamp %v",
				ecs.ValidatorAddress.String(),
				ecs.Timestamp,
			)
		}
	} else {
		if len(ecs.Extension) != 0 {
			return fmt.Errorf("vote extension present but extensions disabled; validator addr %s, timestamp %v",
				ecs.ValidatorAddress.String(),
				ecs.Timestamp,
			)
		}
		if len(ecs.ExtensionSignature) != 0 {
			return fmt.Errorf("vote extension signature present but extensions disabled; validator addr %s, timestamp %v",
				ecs.ValidatorAddress.String(),
				ecs.Timestamp,
			)
		}
	}
	return nil
}

// ToProto converts the ExtendedCommitSig to its Protobuf representation.
func (ecs *ExtendedCommitSig) ToProto() *cmtproto.ExtendedCommitSig {
	if ecs == nil {
		return nil
	}

	return &cmtproto.ExtendedCommitSig{
		BlockIdFlag:        cmtproto.BlockIDFlag(ecs.BlockIDFlag),
		ValidatorAddress:   ecs.ValidatorAddress,
		Timestamp:          ecs.Timestamp,
		Signature:          ecs.Signature,
		Extension:          ecs.Extension,
		ExtensionSignature: ecs.ExtensionSignature,
	}
}

// FromProto populates the ExtendedCommitSig with values from the given
// Protobuf representation. Returns an error if the ExtendedCommitSig is
// invalid.
func (ecs *ExtendedCommitSig) FromProto(ecsp cmtproto.ExtendedCommitSig) error {
	ecs.BlockIDFlag = BlockIDFlag(ecsp.BlockIdFlag)
	ecs.ValidatorAddress = ecsp.ValidatorAddress
	ecs.Timestamp = ecsp.Timestamp
	ecs.Signature = ecsp.Signature
	ecs.Extension = ecsp.Extension
	ecs.ExtensionSignature = ecsp.ExtensionSignature

	return ecs.ValidateBasic()
}

// -------------------------------------

// Commit contains the evidence that a block was committed by a set of validators.
// NOTE: Commit is empty for height 1, but never nil.
type Commit struct {
	// NOTE: The signatures are in order of address to preserve the bonded
	// ValidatorSet order.
	// Any peer with a block can gossip signatures by index with a peer without
	// recalculating the active ValidatorSet.
	Height     int64       `json:"height"`
	Round      int32       `json:"round"`
	BlockID    BlockID     `json:"block_id"`
	Signatures []CommitSig `json:"signatures"`

	// Memoized in first call to corresponding method.
	// NOTE: can't memoize in constructor because constructor isn't used for
	// unmarshaling.
	hash cmtbytes.HexBytes
}

// Clone creates a deep copy of this commit.
func (commit *Commit) Clone() *Commit {
	sigs := make([]CommitSig, len(commit.Signatures))
	copy(sigs, commit.Signatures)
	commCopy := *commit
	commCopy.Signatures = sigs
	return &commCopy
}

// GetVote converts the CommitSig for the given valIdx to a Vote. Commits do
// not contain vote extensions, so the vote extension and vote extension
// signature will not be present in the returned vote.
// Returns nil if the precommit at valIdx is nil.
// Panics if valIdx >= commit.Size().
func (commit *Commit) GetVote(valIdx int32) *Vote {
	commitSig := commit.Signatures[valIdx]
	return &Vote{
		Type:             PrecommitType,
		Height:           commit.Height,
		Round:            commit.Round,
		BlockID:          commitSig.BlockID(commit.BlockID),
		Timestamp:        commitSig.Timestamp,
		ValidatorAddress: commitSig.ValidatorAddress,
		ValidatorIndex:   valIdx,
		Signature:        commitSig.Signature,
	}
}

// VoteSignBytes returns the bytes of the Vote corresponding to valIdx for
// signing.
//
// The only unique part is the Timestamp - all other fields signed over are
// otherwise the same for all validators.
//
// Panics if valIdx >= commit.Size().
//
// See VoteSignBytes.
func (commit *Commit) VoteSignBytes(chainID string, valIdx int32) []byte {
	v := commit.GetVote(valIdx).ToProto()
	return VoteSignBytes(chainID, v)
}

// Size returns the number of signatures in the commit.
func (commit *Commit) Size() int {
	if commit == nil {
		return 0
	}
	return len(commit.Signatures)
}

// ValidateBasic performs basic validation that doesn't involve state data.
// Does not actually check the cryptographic signatures.
func (commit *Commit) ValidateBasic() error {
	if commit.Height < 0 {
		return errors.New("negative Height")
	}
	if commit.Round < 0 {
		return errors.New("negative Round")
	}

	if commit.Height >= 1 {
		if commit.BlockID.IsNil() {
			return errors.New("commit cannot be for nil block")
		}

		if len(commit.Signatures) == 0 {
			return errors.New("no signatures in commit")
		}
		for i, commitSig := range commit.Signatures {
			if err := commitSig.ValidateBasic(); err != nil {
				return fmt.Errorf("wrong CommitSig #%d: %w", i, err)
			}
		}
	}
	return nil
}

// MedianTime computes the median time for a Commit based on the associated validator set.
// The median time is the weighted median of the Timestamp fields of the commit votes,
// with heights defined by the validator's voting powers.
// The BFT Time algorithm ensures that the computed median time is always picked among
// the timestamps produced by honest processes, i.e., faulty processes cannot arbitrarily
// increase or decrease the median time.
// See: https://github.com/cometbft/cometbft/blob/main/spec/consensus/bft-time.md
func (commit *Commit) MedianTime(validators *ValidatorSet) time.Time {
	weightedTimes := make([]*cmttime.WeightedTime, len(commit.Signatures))
	totalVotingPower := int64(0)

	for i, commitSig := range commit.Signatures {
		if commitSig.BlockIDFlag == BlockIDFlagAbsent {
			continue
		}
		_, validator := validators.GetByAddressMut(commitSig.ValidatorAddress)
		// If there's no condition, TestValidateBlockCommit panics; not needed normally.
		if validator != nil {
			totalVotingPower += validator.VotingPower
			weightedTimes[i] = cmttime.NewWeightedTime(commitSig.Timestamp, validator.VotingPower)
		}
	}

	return cmttime.WeightedMedian(weightedTimes, totalVotingPower)
}

// Hash returns the hash of the commit.
func (commit *Commit) Hash() cmtbytes.HexBytes {
	if commit == nil {
		return nil
	}
	if commit.hash == nil {
		bs := make([][]byte, len(commit.Signatures))
		for i, commitSig := range commit.Signatures {
			pbcs := commitSig.ToProto()
			bz, err := pbcs.Marshal()
			if err != nil {
				panic(err)
			}

			bs[i] = bz
		}
		commit.hash = merkle.HashFromByteSlices(bs)
	}
	return commit.hash
}

// WrappedExtendedCommit wraps a commit as an ExtendedCommit.
// The VoteExtension fields of the resulting value will by nil.
// Wrapping a Commit as an ExtendedCommit is useful when an API
// requires an ExtendedCommit wire type but does not
// need the VoteExtension data.
func (commit *Commit) WrappedExtendedCommit() *ExtendedCommit {
	cs := make([]ExtendedCommitSig, len(commit.Signatures))
	for idx, s := range commit.Signatures {
		cs[idx] = ExtendedCommitSig{
			CommitSig: s,
		}
	}
	return &ExtendedCommit{
		Height:             commit.Height,
		Round:              commit.Round,
		BlockID:            commit.BlockID,
		ExtendedSignatures: cs,
	}
}

// StringIndented returns a string representation of the commit.
func (commit *Commit) StringIndented(indent string) string {
	if commit == nil {
		return "nil-Commit"
	}
	commitSigStrings := make([]string, len(commit.Signatures))
	for i, commitSig := range commit.Signatures {
		commitSigStrings[i] = commitSig.String()
	}
	return fmt.Sprintf(`Commit{
%s  Height:     %d
%s  Round:      %d
%s  BlockID:    %v
%s  Signatures:
%s    %v
%s}#%v`,
		indent, commit.Height,
		indent, commit.Round,
		indent, commit.BlockID,
		indent,
		indent, strings.Join(commitSigStrings, "\n"+indent+"    "),
		indent, commit.hash)
}

// ToProto converts Commit to protobuf.
func (commit *Commit) ToProto() *cmtproto.Commit {
	if commit == nil {
		return nil
	}

	c := new(cmtproto.Commit)
	sigs := make([]cmtproto.CommitSig, len(commit.Signatures))
	for i := range commit.Signatures {
		sigs[i] = *commit.Signatures[i].ToProto()
	}
	c.Signatures = sigs

	c.Height = commit.Height
	c.Round = commit.Round
	c.BlockID = commit.BlockID.ToProto()

	return c
}

// CommitFromProto sets a protobuf Commit to the given pointer.
// It returns an error if the commit is invalid.
func CommitFromProto(cp *cmtproto.Commit) (*Commit, error) {
	if cp == nil {
		return nil, errors.New("nil Commit")
	}

	commit := new(Commit)

	bi, err := BlockIDFromProto(&cp.BlockID)
	if err != nil {
		return nil, err
	}

	sigs := make([]CommitSig, len(cp.Signatures))
	for i := range cp.Signatures {
		if err := sigs[i].FromProto(cp.Signatures[i]); err != nil {
			return nil, err
		}
	}
	commit.Signatures = sigs

	commit.Height = cp.Height
	commit.Round = cp.Round
	commit.BlockID = *bi

	return commit, commit.ValidateBasic()
}

// -------------------------------------

// ExtendedCommit is similar to Commit, except that its signatures also retain
// their corresponding vote extensions and vote extension signatures.
type ExtendedCommit struct {
	Height             int64
	Round              int32
	BlockID            BlockID
	ExtendedSignatures []ExtendedCommitSig

	bitArray *bits.BitArray
}

// Clone creates a deep copy of this extended commit.
func (ec *ExtendedCommit) Clone() *ExtendedCommit {
	sigs := make([]ExtendedCommitSig, len(ec.ExtendedSignatures))
	copy(sigs, ec.ExtendedSignatures)
	ecc := *ec
	ecc.ExtendedSignatures = sigs
	return &ecc
}

// ToExtendedVoteSet constructs a VoteSet from the Commit and validator set.
// Panics if signatures from the ExtendedCommit can't be added to the voteset.
// Panics if any of the votes have invalid or absent vote extension data.
// Inverse of VoteSet.MakeExtendedCommit().
func (ec *ExtendedCommit) ToExtendedVoteSet(chainID string, vals *ValidatorSet) *VoteSet {
	voteSet := NewExtendedVoteSet(chainID, ec.Height, ec.Round, PrecommitType, vals)
	ec.addSigsToVoteSet(voteSet)
	return voteSet
}

// addSigsToVoteSet adds all of the signature to voteSet.
func (ec *ExtendedCommit) addSigsToVoteSet(voteSet *VoteSet) {
	for idx, ecs := range ec.ExtendedSignatures {
		if ecs.BlockIDFlag == BlockIDFlagAbsent {
			continue // OK, some precommits can be missing.
		}
		vote := ec.GetExtendedVote(int32(idx))
		if err := vote.ValidateBasic(); err != nil {
			panic(fmt.Errorf("failed to validate vote reconstructed from LastCommit: %w", err))
		}
		added, err := voteSet.AddVote(vote)
		if !added || err != nil {
			panic(fmt.Errorf("failed to reconstruct vote set from extended commit: %w", err))
		}
	}
}

// ToVoteSet constructs a VoteSet from the Commit and validator set.
// Panics if signatures from the commit can't be added to the voteset.
// Inverse of VoteSet.MakeCommit().
func (commit *Commit) ToVoteSet(chainID string, vals *ValidatorSet) *VoteSet {
	voteSet := NewVoteSet(chainID, commit.Height, commit.Round, PrecommitType, vals)
	for idx, cs := range commit.Signatures {
		if cs.BlockIDFlag == BlockIDFlagAbsent {
			continue // OK, some precommits can be missing.
		}
		vote := commit.GetVote(int32(idx))
		if err := vote.ValidateBasic(); err != nil {
			panic(fmt.Errorf("failed to validate vote reconstructed from commit: %w", err))
		}
		added, err := voteSet.AddVote(vote)
		if !added || err != nil {
			panic(fmt.Errorf("failed to reconstruct vote set from commit: %w", err))
		}
	}
	return voteSet
}

// EnsureExtensions validates that a vote extensions signature is present for
// every ExtendedCommitSig in the ExtendedCommit.
func (ec *ExtendedCommit) EnsureExtensions(extEnabled bool) error {
	for _, ecs := range ec.ExtendedSignatures {
		if err := ecs.EnsureExtension(extEnabled); err != nil {
			return err
		}
	}
	return nil
}

// ToCommit converts an ExtendedCommit to a Commit by removing all vote
// extension-related fields.
func (ec *ExtendedCommit) ToCommit() *Commit {
	cs := make([]CommitSig, len(ec.ExtendedSignatures))
	for idx, ecs := range ec.ExtendedSignatures {
		cs[idx] = ecs.CommitSig
	}
	return &Commit{
		Height:     ec.Height,
		Round:      ec.Round,
		BlockID:    ec.BlockID,
		Signatures: cs,
	}
}

// GetExtendedVote converts the ExtendedCommitSig for the given validator
// index to a Vote with a vote extensions.
// It panics if valIndex is out of range.
func (ec *ExtendedCommit) GetExtendedVote(valIndex int32) *Vote {
	ecs := ec.ExtendedSignatures[valIndex]
	return &Vote{
		Type:               PrecommitType,
		Height:             ec.Height,
		Round:              ec.Round,
		BlockID:            ecs.BlockID(ec.BlockID),
		Timestamp:          ecs.Timestamp,
		ValidatorAddress:   ecs.ValidatorAddress,
		ValidatorIndex:     valIndex,
		Signature:          ecs.Signature,
		Extension:          ecs.Extension,
		ExtensionSignature: ecs.ExtensionSignature,
	}
}

// Type returns the vote type of the extended commit, which is always
// VoteTypePrecommit
// Implements VoteSetReader.
func (*ExtendedCommit) Type() byte { return byte(PrecommitType) }

// GetHeight returns height of the extended commit.
// Implements VoteSetReader.
func (ec *ExtendedCommit) GetHeight() int64 { return ec.Height }

// GetRound returns height of the extended commit.
// Implements VoteSetReader.
func (ec *ExtendedCommit) GetRound() int32 { return ec.Round }

// Size returns the number of signatures in the extended commit.
// Implements VoteSetReader.
func (ec *ExtendedCommit) Size() int {
	if ec == nil {
		return 0
	}
	return len(ec.ExtendedSignatures)
}

// BitArray returns a BitArray of which validators voted for BlockID or nil in
// this extended commit.
// Implements VoteSetReader.
func (ec *ExtendedCommit) BitArray() *bits.BitArray {
	if ec.bitArray == nil {
		initialBitFn := func(i int) bool {
			// TODO: need to check the BlockID otherwise we could be counting conflicts,
			//       not just the one with +2/3 !
			return ec.ExtendedSignatures[i].BlockIDFlag != BlockIDFlagAbsent
		}
		ec.bitArray = bits.NewBitArrayFromFn(len(ec.ExtendedSignatures), initialBitFn)
	}
	return ec.bitArray
}

// GetByIndex returns the vote corresponding to a given validator index.
// Panics if `index >= extCommit.Size()`.
// Implements VoteSetReader.
func (ec *ExtendedCommit) GetByIndex(valIdx int32) *Vote {
	return ec.GetExtendedVote(valIdx)
}

// IsCommit returns true if there is at least one signature.
// Implements VoteSetReader.
func (ec *ExtendedCommit) IsCommit() bool {
	return len(ec.ExtendedSignatures) != 0
}

// ValidateBasic checks whether the extended commit is well-formed. Does not
// actually check the cryptographic signatures.
func (ec *ExtendedCommit) ValidateBasic() error {
	if ec.Height < 0 {
		return errors.New("negative Height")
	}
	if ec.Round < 0 {
		return errors.New("negative Round")
	}

	if ec.Height >= 1 {
		if ec.BlockID.IsNil() {
			return errors.New("extended commit cannot be for nil block")
		}

		if len(ec.ExtendedSignatures) == 0 {
			return errors.New("no signatures in commit")
		}
		for i, extCommitSig := range ec.ExtendedSignatures {
			if err := extCommitSig.ValidateBasic(); err != nil {
				return fmt.Errorf("wrong ExtendedCommitSig #%d: %w", i, err)
			}
		}
	}
	return nil
}

// ToProto converts ExtendedCommit to protobuf.
func (ec *ExtendedCommit) ToProto() *cmtproto.ExtendedCommit {
	if ec == nil {
		return nil
	}

	c := new(cmtproto.ExtendedCommit)
	sigs := make([]cmtproto.ExtendedCommitSig, len(ec.ExtendedSignatures))
	for i := range ec.ExtendedSignatures {
		sigs[i] = *ec.ExtendedSignatures[i].ToProto()
	}
	c.ExtendedSignatures = sigs

	c.Height = ec.Height
	c.Round = ec.Round
	c.BlockID = ec.BlockID.ToProto()

	return c
}

// ExtendedCommitFromProto constructs an ExtendedCommit from the given Protobuf
// representation. It returns an error if the extended commit is invalid.
func ExtendedCommitFromProto(ecp *cmtproto.ExtendedCommit) (*ExtendedCommit, error) {
	if ecp == nil {
		return nil, errors.New("nil ExtendedCommit")
	}

	extCommit := new(ExtendedCommit)

	bi, err := BlockIDFromProto(&ecp.BlockID)
	if err != nil {
		return nil, err
	}

	sigs := make([]ExtendedCommitSig, len(ecp.ExtendedSignatures))
	for i := range ecp.ExtendedSignatures {
		if err := sigs[i].FromProto(ecp.ExtendedSignatures[i]); err != nil {
			return nil, err
		}
	}
	extCommit.ExtendedSignatures = sigs
	extCommit.Height = ecp.Height
	extCommit.Round = ecp.Round
	extCommit.BlockID = *bi

	return extCommit, extCommit.ValidateBasic()
}

// -------------------------------------

// Data contains the set of transactions included in the block.
type Data struct {
	// Txs that will be applied by state @ block.Height+1.
	// NOTE: not all txs here are valid.  We're just agreeing on the order first.
	// This means that block.AppHash does not include these txs.
	Txs Txs `json:"txs"`

	// Volatile
	hash cmtbytes.HexBytes
}

// Hash returns the hash of the data.
func (data *Data) Hash() cmtbytes.HexBytes {
	if data == nil {
		return (Txs{}).Hash()
	}
	if data.hash == nil {
		data.hash = data.Txs.Hash() // NOTE: leaves of merkle tree are TxIDs
	}
	return data.hash
}

// StringIndented returns an indented string representation of the transactions.
func (data *Data) StringIndented(indent string) string {
	if data == nil {
		return "nil-Data"
	}
	txStrings := make([]string, cmtmath.MinInt(len(data.Txs), 21))
	for i, tx := range data.Txs {
		if i == 20 {
			txStrings[i] = fmt.Sprintf("... (%v total)", len(data.Txs))
			break
		}
		txStrings[i] = fmt.Sprintf("%X (%d bytes)", tx.Hash(), len(tx))
	}
	return fmt.Sprintf(`Data{
%s  %v
%s}#%v`,
		indent, strings.Join(txStrings, "\n"+indent+"  "),
		indent, data.hash)
}

// ToProto converts Data to protobuf.
func (data *Data) ToProto() cmtproto.Data {
	tp := new(cmtproto.Data)

	if len(data.Txs) > 0 {
		txBzs := make([][]byte, len(data.Txs))
		for i := range data.Txs {
			txBzs[i] = data.Txs[i]
		}
		tp.Txs = txBzs
	}

	return *tp
}

// DataFromProto takes a protobuf representation of Data &
// returns the native type.
func DataFromProto(dp *cmtproto.Data) (Data, error) {
	if dp == nil {
		return Data{}, errors.New("nil data")
	}
	data := new(Data)

	if len(dp.Txs) > 0 {
		txBzs := make(Txs, len(dp.Txs))
		for i := range dp.Txs {
			txBzs[i] = Tx(dp.Txs[i])
		}
		data.Txs = txBzs
	} else {
		data.Txs = Txs{}
	}

	return *data, nil
}

// -----------------------------------------------------------------------------

// EvidenceData contains a list of evidence committed by a validator.
type EvidenceData struct {
	Evidence EvidenceList `json:"evidence"`

	// Volatile. Used as cache
	hash     cmtbytes.HexBytes
	byteSize int64
}

// Hash returns the hash of the data.
func (data *EvidenceData) Hash() cmtbytes.HexBytes {
	if data.hash == nil {
		data.hash = data.Evidence.Hash()
	}
	return data.hash
}

// ByteSize returns the total byte size of all the evidence.
func (data *EvidenceData) ByteSize() int64 {
	if data.byteSize == 0 && len(data.Evidence) != 0 {
		pb, err := data.ToProto()
		if err != nil {
			panic(err)
		}
		data.byteSize = int64(pb.Size())
	}
	return data.byteSize
}

// StringIndented returns a string representation of the evidence.
func (data *EvidenceData) StringIndented(indent string) string {
	if data == nil {
		return "nil-Evidence"
	}
	evStrings := make([]string, cmtmath.MinInt(len(data.Evidence), 21))
	for i, ev := range data.Evidence {
		if i == 20 {
			evStrings[i] = fmt.Sprintf("... (%v total)", len(data.Evidence))
			break
		}
		evStrings[i] = fmt.Sprintf("Evidence:%v", ev)
	}
	return fmt.Sprintf(`EvidenceData{
%s  %v
%s}#%v`,
		indent, strings.Join(evStrings, "\n"+indent+"  "),
		indent, data.hash)
}

// ToProto converts EvidenceData to protobuf.
func (data *EvidenceData) ToProto() (*cmtproto.EvidenceList, error) {
	if data == nil {
		return nil, errors.New("nil evidence data")
	}

	evi := new(cmtproto.EvidenceList)
	eviBzs := make([]cmtproto.Evidence, len(data.Evidence))
	for i := range data.Evidence {
		protoEvi, err := EvidenceToProto(data.Evidence[i])
		if err != nil {
			return nil, err
		}
		eviBzs[i] = *protoEvi
	}
	evi.Evidence = eviBzs

	return evi, nil
}

// FromProto sets a protobuf EvidenceData to the given pointer.
func (data *EvidenceData) FromProto(eviData *cmtproto.EvidenceList) error {
	if eviData == nil {
		return errors.New("nil evidenceData")
	}

	eviBzs := make(EvidenceList, len(eviData.Evidence))
	for i := range eviData.Evidence {
		evi, err := EvidenceFromProto(&eviData.Evidence[i])
		if err != nil {
			return err
		}
		eviBzs[i] = evi
	}
	data.Evidence = eviBzs
	data.byteSize = int64(eviData.Size())

	return nil
}

// --------------------------------------------------------------------------------

// BlockID.
type BlockID struct {
	Hash          cmtbytes.HexBytes `json:"hash"`
	PartSetHeader PartSetHeader     `json:"parts"`
}

// Equals returns true if the BlockID matches the given BlockID.
func (blockID BlockID) Equals(other BlockID) bool {
	return bytes.Equal(blockID.Hash, other.Hash) &&
		blockID.PartSetHeader.Equals(other.PartSetHeader)
}

// Key returns a machine-readable string representation of the BlockID.
func (blockID BlockID) Key() string {
	pbph := blockID.PartSetHeader.ToProto()
	bz, err := pbph.Marshal()
	if err != nil {
		panic(err)
	}

	return fmt.Sprint(string(blockID.Hash), string(bz))
}

// ValidateBasic performs basic validation.
func (blockID BlockID) ValidateBasic() error {
	// Hash can be empty in case of POLBlockID in Proposal.
	if err := ValidateHash(blockID.Hash); err != nil {
		return errors.New("wrong Hash")
	}
	if err := blockID.PartSetHeader.ValidateBasic(); err != nil {
		return fmt.Errorf("wrong PartSetHeader: %w", err)
	}
	return nil
}

// IsNil returns true if this is the BlockID of a nil block.
func (blockID BlockID) IsNil() bool {
	return len(blockID.Hash) == 0 &&
		blockID.PartSetHeader.IsZero()
}

// IsComplete returns true if this is a valid BlockID of a non-nil block.
func (blockID BlockID) IsComplete() bool {
	return len(blockID.Hash) == tmhash.Size &&
		blockID.PartSetHeader.Total > 0 &&
		len(blockID.PartSetHeader.Hash) == tmhash.Size
}

// String returns a human readable string representation of the BlockID.
//
// 1. hash
// 2. part set header
//
// See PartSetHeader#String.
func (blockID BlockID) String() string {
	return fmt.Sprintf(`%v:%v`, blockID.Hash, blockID.PartSetHeader)
}

// ToProto converts BlockID to protobuf.
func (blockID *BlockID) ToProto() cmtproto.BlockID {
	if blockID == nil {
		return cmtproto.BlockID{}
	}

	return cmtproto.BlockID{
		Hash:          blockID.Hash,
		PartSetHeader: blockID.PartSetHeader.ToProto(),
	}
}

// BlockIDFromProto sets a protobuf BlockID to the given pointer.
// It returns an error if the block id is invalid.
func BlockIDFromProto(bID *cmtproto.BlockID) (*BlockID, error) {
	if bID == nil {
		return nil, errors.New("nil BlockID")
	}

	blockID := new(BlockID)
	ph, err := PartSetHeaderFromProto(&bID.PartSetHeader)
	if err != nil {
		return nil, err
	}

	blockID.PartSetHeader = *ph
	blockID.Hash = bID.Hash

	return blockID, blockID.ValidateBasic()
}

// ProtoBlockIDIsNil is similar to the IsNil function on BlockID, but for the
// Protobuf representation.
func ProtoBlockIDIsNil(bID *cmtproto.BlockID) bool {
	return len(bID.Hash) == 0 && ProtoPartSetHeaderIsZero(&bID.PartSetHeader)
}<|MERGE_RESOLUTION|>--- conflicted
+++ resolved
@@ -593,15 +593,9 @@
 const (
 	// Max size of commit without any commitSigs -> 82 for BlockID, 8 for Height, 4 for Round.
 	MaxCommitOverheadBytes int64 = 94
-<<<<<<< HEAD
-	// Commit sig size is made up of 65 bytes for the signature, 20 bytes for the address,
-	// 1 byte for the flag and 14 bytes for the timestamp.
-	MaxCommitSigBytes int64 = 110
-=======
 	// Commit sig size is made up of 96 bytes for the signature, 20 bytes for the address,
 	// 1 byte for the flag and 14 bytes for the timestamp.
 	MaxCommitSigBytes int64 = 131 + 10 // where's the 10 from?
->>>>>>> 63ef074c
 )
 
 // CommitSig is a part of the Vote included in a Commit.
