package encoding

import (
	"fmt"

	pc "github.com/cometbft/cometbft/api/cometbft/crypto/v1"
	"github.com/cometbft/cometbft/crypto"
	"github.com/cometbft/cometbft/crypto/bls12381"
	"github.com/cometbft/cometbft/crypto/ed25519"
	"github.com/cometbft/cometbft/crypto/secp256k1"
	"github.com/cometbft/cometbft/crypto/secp256k1_eth"
	"github.com/cometbft/cometbft/libs/json"
)

// ErrUnsupportedKey describes an error resulting from the use of an
// unsupported key in [PubKeyToProto] or [PubKeyFromProto].
type ErrUnsupportedKey struct {
	Key any
}

func (e ErrUnsupportedKey) Error() string {
	return fmt.Sprintf("encoding: unsupported key %v", e.Key)
}

// InvalidKeyLen describes an error resulting from the use of a key with
// an invalid length in [PubKeyFromProto].
type ErrInvalidKeyLen struct {
	Key       any
	Got, Want int
}

func (e ErrInvalidKeyLen) Error() string {
	return fmt.Sprintf("encoding: invalid key length for %v, got %d, want %d", e.Key, e.Got, e.Want)
}

func init() {
	json.RegisterType((*pc.PublicKey)(nil), "tendermint.crypto.PublicKey")
	json.RegisterType((*pc.PublicKey_Ed25519)(nil), "tendermint.crypto.PublicKey_Ed25519")
	json.RegisterType((*pc.PublicKey_Secp256K1)(nil), "tendermint.crypto.PublicKey_Secp256K1")
<<<<<<< HEAD
	json.RegisterType((*pc.PublicKey_Secp256K1Eth)(nil), "cometbft.crypto.v1.PublicKey_Secp256K1Eth")
=======
	if bls12381.Enabled {
		json.RegisterType((*pc.PublicKey_Bls12381)(nil), "tendermint.crypto.PublicKey_Bls12381")
	}
>>>>>>> 63ef074c
}

// PubKeyToProto takes crypto.PubKey and transforms it to a protobuf Pubkey.
func PubKeyToProto(k crypto.PubKey) (pc.PublicKey, error) {
	var kp pc.PublicKey
	switch k := k.(type) {
	case ed25519.PubKey:
		kp = pc.PublicKey{
			Sum: &pc.PublicKey_Ed25519{
				Ed25519: k,
			},
		}
	case secp256k1.PubKey:
		kp = pc.PublicKey{
			Sum: &pc.PublicKey_Secp256K1{
				Secp256K1: k,
			},
		}
<<<<<<< HEAD
	case secp256k1_eth.PubKey:
		kp = pc.PublicKey{
			Sum: &pc.PublicKey_Secp256K1Eth{
				Secp256K1Eth: k,
=======
	case bls12381.PubKey:
		if !bls12381.Enabled {
			return kp, ErrUnsupportedKey{Key: k}
		}

		kp = pc.PublicKey{
			Sum: &pc.PublicKey_Bls12381{
				Bls12381: k,
>>>>>>> 63ef074c
			},
		}
	default:
		return kp, ErrUnsupportedKey{Key: k}
	}
	return kp, nil
}

// PubKeyFromProto takes a protobuf Pubkey and transforms it to a crypto.Pubkey.
func PubKeyFromProto(k pc.PublicKey) (crypto.PubKey, error) {
	switch k := k.Sum.(type) {
	case *pc.PublicKey_Ed25519:
		if len(k.Ed25519) != ed25519.PubKeySize {
			return nil, ErrInvalidKeyLen{
				Key:  k,
				Got:  len(k.Ed25519),
				Want: ed25519.PubKeySize,
			}
		}
		pk := make(ed25519.PubKey, ed25519.PubKeySize)
		copy(pk, k.Ed25519)
		return pk, nil
	case *pc.PublicKey_Secp256K1:
		if len(k.Secp256K1) != secp256k1.PubKeySize {
			return nil, ErrInvalidKeyLen{
				Key:  k,
				Got:  len(k.Secp256K1),
				Want: secp256k1.PubKeySize,
			}
		}
		pk := make(secp256k1.PubKey, secp256k1.PubKeySize)
		copy(pk, k.Secp256K1)
		return pk, nil
<<<<<<< HEAD
	case *pc.PublicKey_Secp256K1Eth:
		if len(k.Secp256K1Eth) != secp256k1_eth.PubKeySize {
			return nil, ErrInvalidKeyLen{
				Key:  k,
				Got:  len(k.Secp256K1Eth),
				Want: secp256k1_eth.PubKeySize,
			}
		}
		pk := make(secp256k1_eth.PubKey, secp256k1_eth.PubKeySize)
		copy(pk, k.Secp256K1Eth)
=======
	case *pc.PublicKey_Bls12381:
		if !bls12381.Enabled {
			return nil, ErrUnsupportedKey{Key: k}
		}

		if len(k.Bls12381) != bls12381.PubKeySize {
			return nil, ErrInvalidKeyLen{
				Key:  k,
				Got:  len(k.Bls12381),
				Want: bls12381.PubKeySize,
			}
		}
		pk := make(bls12381.PubKey, bls12381.PubKeySize)
		copy(pk, k.Bls12381)
>>>>>>> 63ef074c
		return pk, nil
	default:
		return nil, ErrUnsupportedKey{Key: k}
	}
}

// PubKeyFromTypeAndBytes builds a crypto.PubKey from the given type
// and bytes. It returns ErrUnsupportedKey if the pubkey type is
// unsupported.
func PubKeyFromTypeAndBytes(pkType string, bytes []byte) (crypto.PubKey, error) {
	var pubKey crypto.PubKey
	switch pkType {
	case ed25519.KeyType:
		if len(bytes) != ed25519.PubKeySize {
			return nil, ErrInvalidKeyLen{
				Key:  pkType,
				Got:  len(bytes),
				Want: ed25519.PubKeySize,
			}
		}

		pk := make(ed25519.PubKey, ed25519.PubKeySize)
		copy(pk, bytes)
		pubKey = pk
	case secp256k1.KeyType:
		if len(bytes) != secp256k1.PubKeySize {
			return nil, ErrInvalidKeyLen{
				Key:  pkType,
				Got:  len(bytes),
				Want: secp256k1.PubKeySize,
			}
		}

		pk := make(secp256k1.PubKey, secp256k1.PubKeySize)
		copy(pk, bytes)
		pubKey = pk
	case bls12381.KeyType:
		if !bls12381.Enabled {
			return nil, ErrUnsupportedKey{Key: pkType}
		}

		if len(bytes) != bls12381.PubKeySize {
			return nil, ErrInvalidKeyLen{
				Key:  pkType,
				Got:  len(bytes),
				Want: bls12381.PubKeySize,
			}
		}

		pk := make(bls12381.PubKey, bls12381.PubKeySize)
		copy(pk, bytes)
		pubKey = pk
	default:
		return nil, ErrUnsupportedKey{Key: pkType}
	}
	return pubKey, nil
}<|MERGE_RESOLUTION|>--- conflicted
+++ resolved
@@ -37,13 +37,10 @@
 	json.RegisterType((*pc.PublicKey)(nil), "tendermint.crypto.PublicKey")
 	json.RegisterType((*pc.PublicKey_Ed25519)(nil), "tendermint.crypto.PublicKey_Ed25519")
 	json.RegisterType((*pc.PublicKey_Secp256K1)(nil), "tendermint.crypto.PublicKey_Secp256K1")
-<<<<<<< HEAD
-	json.RegisterType((*pc.PublicKey_Secp256K1Eth)(nil), "cometbft.crypto.v1.PublicKey_Secp256K1Eth")
-=======
 	if bls12381.Enabled {
 		json.RegisterType((*pc.PublicKey_Bls12381)(nil), "tendermint.crypto.PublicKey_Bls12381")
 	}
->>>>>>> 63ef074c
+	json.RegisterType((*pc.PublicKey_Secp256K1Eth)(nil), "cometbft.crypto.v1.PublicKey_Secp256K1Eth")
 }
 
 // PubKeyToProto takes crypto.PubKey and transforms it to a protobuf Pubkey.
@@ -62,12 +59,6 @@
 				Secp256K1: k,
 			},
 		}
-<<<<<<< HEAD
-	case secp256k1_eth.PubKey:
-		kp = pc.PublicKey{
-			Sum: &pc.PublicKey_Secp256K1Eth{
-				Secp256K1Eth: k,
-=======
 	case bls12381.PubKey:
 		if !bls12381.Enabled {
 			return kp, ErrUnsupportedKey{Key: k}
@@ -76,7 +67,12 @@
 		kp = pc.PublicKey{
 			Sum: &pc.PublicKey_Bls12381{
 				Bls12381: k,
->>>>>>> 63ef074c
+			},
+		}
+	case secp256k1_eth.PubKey:
+		kp = pc.PublicKey{
+			Sum: &pc.PublicKey_Secp256K1Eth{
+				Secp256K1Eth: k,
 			},
 		}
 	default:
@@ -110,18 +106,6 @@
 		pk := make(secp256k1.PubKey, secp256k1.PubKeySize)
 		copy(pk, k.Secp256K1)
 		return pk, nil
-<<<<<<< HEAD
-	case *pc.PublicKey_Secp256K1Eth:
-		if len(k.Secp256K1Eth) != secp256k1_eth.PubKeySize {
-			return nil, ErrInvalidKeyLen{
-				Key:  k,
-				Got:  len(k.Secp256K1Eth),
-				Want: secp256k1_eth.PubKeySize,
-			}
-		}
-		pk := make(secp256k1_eth.PubKey, secp256k1_eth.PubKeySize)
-		copy(pk, k.Secp256K1Eth)
-=======
 	case *pc.PublicKey_Bls12381:
 		if !bls12381.Enabled {
 			return nil, ErrUnsupportedKey{Key: k}
@@ -136,7 +120,17 @@
 		}
 		pk := make(bls12381.PubKey, bls12381.PubKeySize)
 		copy(pk, k.Bls12381)
->>>>>>> 63ef074c
+		return pk, nil
+	case *pc.PublicKey_Secp256K1Eth:
+		if len(k.Secp256K1Eth) != secp256k1_eth.PubKeySize {
+			return nil, ErrInvalidKeyLen{
+				Key:  k,
+				Got:  len(k.Secp256K1Eth),
+				Want: secp256k1_eth.PubKeySize,
+			}
+		}
+		pk := make(secp256k1_eth.PubKey, secp256k1_eth.PubKeySize)
+		copy(pk, k.Secp256K1Eth)
 		return pk, nil
 	default:
 		return nil, ErrUnsupportedKey{Key: k}
