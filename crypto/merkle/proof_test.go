package merkle

import (
	"bytes"
	"errors"
	"fmt"
	"testing"

	"github.com/stretchr/testify/assert"
	"github.com/stretchr/testify/require"

	cmtcrypto "github.com/cometbft/cometbft/api/cometbft/crypto/v1beta1"
	"github.com/cometbft/cometbft/crypto/tmhash"
)

const ProofOpDomino = "test:domino"

// Expects given input, produces given output.
// Like the game dominos.
type DominoOp struct {
	key    string // unexported, may be empty
	Input  string
	Output string
}

func NewDominoOp(key, input, output string) DominoOp {
	return DominoOp{
		key:    key,
		Input:  input,
		Output: output,
	}
}

func (dop DominoOp) ProofOp() cmtcrypto.ProofOp {
	dopb := cmtcrypto.DominoOp{
		Key:    dop.key,
		Input:  dop.Input,
		Output: dop.Output,
	}
	bz, err := dopb.Marshal()
	if err != nil {
		panic(err)
	}

	return cmtcrypto.ProofOp{
		Type: ProofOpDomino,
		Key:  []byte(dop.key),
		Data: bz,
	}
}

func (dop DominoOp) Run(input [][]byte) (output [][]byte, err error) {
	if len(input) != 1 {
		return nil, errors.New("expected input of length 1")
	}
	if string(input[0]) != dop.Input {
		return nil, fmt.Errorf("expected input %v, got %v",
			dop.Input, string(input[0]))
	}
	return [][]byte{[]byte(dop.Output)}, nil
}

func (dop DominoOp) GetKey() []byte {
	return []byte(dop.key)
}

//----------------------------------------

func TestProofOperators(t *testing.T) {
	var err error

	// ProofRuntime setup
	// TODO test this somehow.

	// ProofOperators setup
	op1 := NewDominoOp("KEY1", "INPUT1", "INPUT2")
	op2 := NewDominoOp("KEY2", "INPUT2", "INPUT3")
	op3 := NewDominoOp("", "INPUT3", "INPUT4")
	op4 := NewDominoOp("KEY4", "INPUT4", "OUTPUT4")

	// Good
	popz := ProofOperators([]ProofOperator{op1, op2, op3, op4})
	err = popz.Verify(bz("OUTPUT4"), "/KEY4/KEY2/KEY1", [][]byte{bz("INPUT1")})
	assert.Nil(t, err)
	err = popz.VerifyValue(bz("OUTPUT4"), "/KEY4/KEY2/KEY1", bz("INPUT1"))
	assert.Nil(t, err)

	// BAD INPUT
	err = popz.Verify(bz("OUTPUT4"), "/KEY4/KEY2/KEY1", [][]byte{bz("INPUT1_WRONG")})
	assert.NotNil(t, err)
	err = popz.VerifyValue(bz("OUTPUT4"), "/KEY4/KEY2/KEY1", bz("INPUT1_WRONG"))
	assert.NotNil(t, err)

	// BAD KEY 1
	err = popz.Verify(bz("OUTPUT4"), "/KEY3/KEY2/KEY1", [][]byte{bz("INPUT1")})
	assert.NotNil(t, err)

	// BAD KEY 2
	err = popz.Verify(bz("OUTPUT4"), "KEY4/KEY2/KEY1", [][]byte{bz("INPUT1")})
	assert.NotNil(t, err)

	// BAD KEY 3
	err = popz.Verify(bz("OUTPUT4"), "/KEY4/KEY2/KEY1/", [][]byte{bz("INPUT1")})
	assert.NotNil(t, err)

	// BAD KEY 4
	err = popz.Verify(bz("OUTPUT4"), "//KEY4/KEY2/KEY1", [][]byte{bz("INPUT1")})
	assert.NotNil(t, err)

	// BAD KEY 5
	err = popz.Verify(bz("OUTPUT4"), "/KEY2/KEY1", [][]byte{bz("INPUT1")})
	assert.NotNil(t, err)

	// BAD OUTPUT 1
	err = popz.Verify(bz("OUTPUT4_WRONG"), "/KEY4/KEY2/KEY1", [][]byte{bz("INPUT1")})
	assert.NotNil(t, err)

	// BAD OUTPUT 2
	err = popz.Verify(bz(""), "/KEY4/KEY2/KEY1", [][]byte{bz("INPUT1")})
	assert.NotNil(t, err)

	// BAD POPZ 1
	popz = []ProofOperator{op1, op2, op4}
	err = popz.Verify(bz("OUTPUT4"), "/KEY4/KEY2/KEY1", [][]byte{bz("INPUT1")})
	assert.NotNil(t, err)

	// BAD POPZ 2
	popz = []ProofOperator{op4, op3, op2, op1}
	err = popz.Verify(bz("OUTPUT4"), "/KEY4/KEY2/KEY1", [][]byte{bz("INPUT1")})
	assert.NotNil(t, err)

	// BAD POPZ 3
	popz = []ProofOperator{}
	err = popz.Verify(bz("OUTPUT4"), "/KEY4/KEY2/KEY1", [][]byte{bz("INPUT1")})
	assert.NotNil(t, err)
}

func bz(s string) []byte {
	return []byte(s)
}

func TestProofValidateBasic(t *testing.T) {
	testCases := []struct {
		testName      string
		malleateProof func(*Proof)
		errStr        string
	}{
		{"Good", func(sp *Proof) {}, ""},
<<<<<<< HEAD
		{"Negative Total", func(sp *Proof) { sp.Total = -1 }, "negative Total"},
		{"Negative Index", func(sp *Proof) { sp.Index = -1 }, "negative Index"},
		{
			"Invalid LeafHash", func(sp *Proof) { sp.LeafHash = make([]byte, 10) },
			"expected LeafHash size to be 32, got 10",
		},
		{
			"Too many Aunts", func(sp *Proof) { sp.Aunts = make([][]byte, MaxAunts+1) },
			"expected no more than 100 aunts, got 101",
		},
		{
			"Invalid Aunt", func(sp *Proof) { sp.Aunts[0] = make([]byte, 10) },
			"expected Aunts#0 size to be 32, got 10",
=======
		{"Negative Total", func(sp *Proof) { sp.Total = -1 }, "negative proof total"},
		{"Negative Index", func(sp *Proof) { sp.Index = -1 }, "negative proof index"},
		{
			"Invalid LeafHash", func(sp *Proof) { sp.LeafHash = make([]byte, 10) },
			"leaf length 10, want 32",
		},
		{
			"Too many Aunts", func(sp *Proof) { sp.Aunts = make([][]byte, MaxAunts+1) },
			"maximum aunts length, 100, exceeded",
		},
		{
			"Invalid Aunt", func(sp *Proof) { sp.Aunts[0] = make([]byte, 10) },
			"aunt#0 hash length 10, want 32",
>>>>>>> 822b2776
		},
	}

	for _, tc := range testCases {
		tc := tc
		t.Run(tc.testName, func(t *testing.T) {
			_, proofs := ProofsFromByteSlices([][]byte{
				[]byte("apple"),
				[]byte("watermelon"),
				[]byte("kiwi"),
			})
			tc.malleateProof(proofs[0])
			err := proofs[0].ValidateBasic()
			if tc.errStr != "" {
				assert.Contains(t, err.Error(), tc.errStr)
			}
		})
	}
}

func TestVoteProtobuf(t *testing.T) {
	_, proofs := ProofsFromByteSlices([][]byte{
		[]byte("apple"),
		[]byte("watermelon"),
		[]byte("kiwi"),
	})

	testCases := []struct {
		testName string
		v1       *Proof
		expPass  bool
	}{
		{"empty proof", &Proof{}, false},
		{"failure nil", nil, false},
		{"success", proofs[0], true},
	}
	for _, tc := range testCases {
		pb := tc.v1.ToProto()

		v, err := ProofFromProto(pb)
		if tc.expPass {
			require.NoError(t, err)
			require.Equal(t, tc.v1, v, tc.testName)
		} else {
			require.Error(t, err)
		}
	}
}

// TestVsa2022_100 verifies https://blog.verichains.io/p/vsa-2022-100-tendermint-forging-membership-proof
func TestVsa2022_100(t *testing.T) {
	// a fake key-value pair and its hash
	key := []byte{0x13}
	value := []byte{0x37}
	vhash := tmhash.Sum(value)
	bz := new(bytes.Buffer)
	_ = encodeByteSlice(bz, key)
	_ = encodeByteSlice(bz, vhash)
	kvhash := tmhash.Sum(append([]byte{0}, bz.Bytes()...))

	// the malicious `op`
	op := NewValueOp(
		key,
		&Proof{LeafHash: kvhash},
	)

	// the nil root
	var root []byte

	assert.NotNil(t, ProofOperators{op}.Verify(root, "/"+string(key), [][]byte{value}))
}<|MERGE_RESOLUTION|>--- conflicted
+++ resolved
@@ -146,21 +146,6 @@
 		errStr        string
 	}{
 		{"Good", func(sp *Proof) {}, ""},
-<<<<<<< HEAD
-		{"Negative Total", func(sp *Proof) { sp.Total = -1 }, "negative Total"},
-		{"Negative Index", func(sp *Proof) { sp.Index = -1 }, "negative Index"},
-		{
-			"Invalid LeafHash", func(sp *Proof) { sp.LeafHash = make([]byte, 10) },
-			"expected LeafHash size to be 32, got 10",
-		},
-		{
-			"Too many Aunts", func(sp *Proof) { sp.Aunts = make([][]byte, MaxAunts+1) },
-			"expected no more than 100 aunts, got 101",
-		},
-		{
-			"Invalid Aunt", func(sp *Proof) { sp.Aunts[0] = make([]byte, 10) },
-			"expected Aunts#0 size to be 32, got 10",
-=======
 		{"Negative Total", func(sp *Proof) { sp.Total = -1 }, "negative proof total"},
 		{"Negative Index", func(sp *Proof) { sp.Index = -1 }, "negative proof index"},
 		{
@@ -174,7 +159,6 @@
 		{
 			"Invalid Aunt", func(sp *Proof) { sp.Aunts[0] = make([]byte, 10) },
 			"aunt#0 hash length 10, want 32",
->>>>>>> 822b2776
 		},
 	}
 
