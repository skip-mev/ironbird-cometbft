--- conflicted
+++ resolved
@@ -145,16 +145,10 @@
 }
 
 // NOTE: not thread safe - should only be called once, on startup
-func (mem *CListMempool) InitChannels(notifyAvailable bool) {
-	if notifyAvailable {
-		mem.txsAvailable = make(chan struct{}, 1)
-	}
-
-<<<<<<< HEAD
-	// We assign a buffer of size 1024 to allow concurrent writes to the channel
-	// without blocking it.
-	mem.txsRemoved = make(chan types.TxKey, 1024)
-=======
+func (mem *CListMempool) EnableTxsAvailable() {
+	mem.txsAvailable = make(chan struct{}, 1)
+}
+
 func (mem *CListMempool) SetTxRemovedCallback(cb func(txKey types.TxKey)) {
 	mem.removeTxOnReactor = cb
 }
@@ -163,7 +157,6 @@
 	if mem.removeTxOnReactor != nil {
 		mem.removeTxOnReactor(txKey)
 	}
->>>>>>> c2165445
 }
 
 // SetLogger sets the Logger.
@@ -235,22 +228,12 @@
 	return mem.txs.Front()
 }
 
-<<<<<<< HEAD
 func (mem *CListMempool) NewIterator() Iterator {
 	return &CListIterator{
 		txs:                mem.txs,
 		lastElement:        nil,
 		nextEntryAvailable: make(chan struct{}, 1),
 	}
-=======
-// TxsWaitChan returns a channel to wait on transactions. It will be closed
-// once the mempool is not empty (ie. the internal `mem.txs` has at least one
-// element)
-//
-// Safe for concurrent use by multiple goroutines.
-func (mem *CListMempool) TxsWaitChan() <-chan struct{} {
-	return mem.txs.WaitChan()
->>>>>>> c2165445
 }
 
 // It blocks if we're waiting on Update() or Reap().
@@ -333,19 +316,11 @@
 
 // Called from:
 //   - resCbFirstTime (lock not held) if tx is valid
-<<<<<<< HEAD
 func (mem *CListMempool) addTx(entry *Entry) {
 	e := mem.txs.PushBack(entry)
 	mem.txsMap.Store(entry.tx.Key(), e)
 	atomic.AddInt64(&mem.txsBytes, int64(len(entry.tx)))
 	mem.metrics.TxSizeBytes.Observe(float64(len(entry.tx)))
-=======
-func (mem *CListMempool) addTx(memTx *mempoolTx) {
-	e := mem.txs.PushBack(memTx)
-	mem.txsMap.Store(memTx.tx.Key(), e)
-	atomic.AddInt64(&mem.txsBytes, int64(len(memTx.tx)))
-	mem.metrics.TxSizeBytes.Observe(float64(len(memTx.tx)))
->>>>>>> c2165445
 }
 
 // RemoveTxByKey removes a transaction from the mempool by its TxKey index.
@@ -353,22 +328,14 @@
 //   - Update (lock held) if tx was committed
 //   - resCbRecheck (lock not held) if tx was invalidated
 func (mem *CListMempool) RemoveTxByKey(txKey types.TxKey) error {
-<<<<<<< HEAD
-	mem.notifyTxRemoved(txKey)
-=======
 	// The transaction should be removed in the reactor, even if it cannot be
 	// found in the mempool.
 	mem.invokeRemoveTxOnReactor(txKey)
->>>>>>> c2165445
 	if elem, ok := mem.getCElement(txKey); ok {
 		mem.txs.Remove(elem)
 		elem.DetachPrev()
 		mem.txsMap.Delete(txKey)
-<<<<<<< HEAD
 		tx := elem.Value.(*Entry).tx
-=======
-		tx := elem.Value.(*mempoolTx).tx
->>>>>>> c2165445
 		atomic.AddInt64(&mem.txsBytes, int64(-len(tx)))
 		return nil
 	}
@@ -429,15 +396,10 @@
 				return
 			}
 
-<<<<<<< HEAD
 			mem.addTx(&Entry{
 				tx:        tx,
-=======
-			mem.addTx(&mempoolTx{
->>>>>>> c2165445
 				height:    mem.height,
 				gasWanted: r.CheckTx.GasWanted,
-				tx:        tx,
 			})
 			mem.logger.Debug(
 				"added valid transaction",
@@ -472,16 +434,12 @@
 	switch r := res.Value.(type) {
 	case *abci.Response_CheckTx:
 		tx := req.GetCheckTx().Tx
-<<<<<<< HEAD
 		entry := mem.recheckCursor.Value.(*Entry)
-=======
-		memTx := mem.recheckCursor.Value.(*mempoolTx)
->>>>>>> c2165445
 
 		// Search through the remaining list of tx to recheck for a transaction that matches
 		// the one we received from the ABCI application.
 		for {
-			if bytes.Equal(tx, memTx.tx) {
+			if bytes.Equal(tx, entry.tx) {
 				// We've found a tx in the recheck list that matches the tx that we
 				// received from the ABCI application.
 				// Break, and use this transaction for further checks.
@@ -491,7 +449,7 @@
 			mem.logger.Error(
 				"re-CheckTx transaction mismatch",
 				"got", types.Tx(tx),
-				"expected", memTx.tx,
+				"expected", entry.tx,
 			)
 
 			if mem.recheckCursor == mem.recheckEnd {
@@ -503,11 +461,7 @@
 			}
 
 			mem.recheckCursor = mem.recheckCursor.Next()
-<<<<<<< HEAD
 			entry = mem.recheckCursor.Value.(*Entry)
-=======
-			memTx = mem.recheckCursor.Value.(*mempoolTx)
->>>>>>> c2165445
 		}
 
 		var postCheckErr error
@@ -518,7 +472,7 @@
 		if (r.CheckTx.Code != abci.CodeTypeOK) || postCheckErr != nil {
 			// Tx became invalidated due to newly committed block.
 			mem.logger.Debug("tx is no longer valid", "tx", types.Tx(tx).Hash(), "res", r, "err", postCheckErr)
-			if err := mem.RemoveTxByKey(memTx.tx.Key()); err != nil {
+			if err := mem.RemoveTxByKey(entry.tx.Key()); err != nil {
 				mem.logger.Debug("Transaction could not be removed from mempool", "err", err)
 			}
 			mem.removeFromCache(tx) // it might be valid later
@@ -576,15 +530,11 @@
 	// txs := make([]types.Tx, 0, cmtmath.MinInt(mem.txs.Len(), max/mem.avgTxSize))
 	txs := make([]types.Tx, 0, mem.txs.Len())
 	for e := mem.txs.Front(); e != nil; e = e.Next() {
-<<<<<<< HEAD
 		entry := e.Value.(*Entry)
-=======
-		memTx := e.Value.(*mempoolTx)
->>>>>>> c2165445
-
-		txs = append(txs, memTx.tx)
-
-		dataSize := types.ComputeProtoSizeForTxs([]types.Tx{memTx.tx})
+
+		txs = append(txs, entry.tx)
+
+		dataSize := types.ComputeProtoSizeForTxs([]types.Tx{entry.tx})
 
 		// Check total size requirement
 		if maxBytes > -1 && runningSize+dataSize > maxBytes {
@@ -597,7 +547,7 @@
 		// If maxGas is negative, skip this check.
 		// Since newTotalGas < masGas, which
 		// must be non-negative, it follows that this won't overflow.
-		newTotalGas := totalGas + memTx.gasWanted
+		newTotalGas := totalGas + entry.gasWanted
 		if maxGas > -1 && newTotalGas > maxGas {
 			return txs[:len(txs)-1]
 		}
@@ -617,13 +567,8 @@
 
 	txs := make([]types.Tx, 0, cmtmath.MinInt(mem.txs.Len(), max))
 	for e := mem.txs.Front(); e != nil && len(txs) <= max; e = e.Next() {
-<<<<<<< HEAD
 		entry := e.Value.(*Entry)
 		txs = append(txs, entry.tx)
-=======
-		memTx := e.Value.(*mempoolTx)
-		txs = append(txs, memTx.tx)
->>>>>>> c2165445
 	}
 	return txs
 }
@@ -704,13 +649,9 @@
 	// Push txs to proxyAppConn
 	// NOTE: globalCb may be called concurrently.
 	for e := mem.txs.Front(); e != nil; e = e.Next() {
-<<<<<<< HEAD
 		entry := e.Value.(*Entry)
-=======
-		memTx := e.Value.(*mempoolTx)
->>>>>>> c2165445
 		_, err := mem.proxyAppConn.CheckTxAsync(context.TODO(), &abci.RequestCheckTx{
-			Tx:   memTx.tx,
+			Tx:   entry.tx,
 			Type: abci.CheckTxType_Recheck,
 		})
 		if err != nil {
@@ -722,7 +663,6 @@
 	// In <v0.37 we would call FlushAsync at the end of recheckTx forcing the buffer to flush
 	// all pending messages to the app. There doesn't seem to be any need here as the buffer
 	// will get flushed regularly or when filled.
-<<<<<<< HEAD
 }
 
 type CListIterator struct {
@@ -779,6 +719,4 @@
 	}
 
 	return iter.lastElement.Value.(*Entry)
-=======
->>>>>>> c2165445
 }