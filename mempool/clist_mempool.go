--- conflicted
+++ resolved
@@ -376,14 +376,10 @@
 			gasWanted: res.GasWanted,
 			tx:        tx,
 		}
-<<<<<<< HEAD
-		if mem.addTx(&memTx, sender) {
-			mem.logger.Debug("handleCheckTxResponse", "msg", "addTx", "tx", log.NewLazySprintf("%X", memTx.tx.Hash()), "height", memTx.height)
-			mem.notifyTxsAvailable()
-=======
+
 		mem.addTx(&memTx, sender)
+		mem.logger.Debug("handleCheckTxResponse", "msg", "addTx", "tx", log.NewLazySprintf("%X", memTx.tx.Hash()), "height", memTx.height)
 		mem.notifyTxsAvailable()
->>>>>>> 2afbc88c
 
 		// update metrics
 		mem.metrics.Size.Set(float64(mem.Size()))
@@ -484,22 +480,12 @@
 			// Tx became invalidated due to newly committed block.
 			mem.logger.Debug("Tx is no longer valid", "tx", log.NewLazySprintf("%X", tx.Hash()), "res", res, "postCheckErr", postCheckErr)
 			if err := mem.RemoveTxByKey(tx.Key()); err != nil {
-<<<<<<< HEAD
 				mem.logger.Debug("Invalid transaction could not be removed from mempool",
 					"tx", log.NewLazySprintf("%X", tx.Hash()),
 					"err", err)
-			} else {
-				mem.logger.Debug("Invalid transaction removed from mempool",
-					"tx", log.NewLazySprintf("%X", tx.Hash()))
-				// update metrics
-				mem.metrics.Size.Set(float64(mem.Size()))
-				mem.metrics.SizeBytes.Set(float64(mem.SizeBytes()))
-				mem.metrics.EvictedTxs.Add(1)
-=======
-				mem.logger.Debug("Transaction could not be removed from mempool", "err", err)
 				return err
->>>>>>> 2afbc88c
 			}
+			mem.logger.Debug("Invalid transaction removed from mempool", "tx", log.NewLazySprintf("%X", tx.Hash()))
 
 			// update metrics
 			mem.metrics.Size.Set(float64(mem.Size()))
